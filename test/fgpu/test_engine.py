--- conflicted
+++ resolved
@@ -307,11 +307,7 @@
         timestamps = np.arange(data.shape[1], dtype=np.int64) * (CHANNELS * 2) + expected_first_timestamp
         return data, timestamps
 
-<<<<<<< HEAD
-    # One delay value is tested with gdrcopy, another with smaller output chunks
-=======
-    # One delay value is tested with vkgdr
->>>>>>> 16ad94ea
+    # One delay value is tested with vkgdr, another with smaller output chunks
     @pytest.mark.parametrize(
         "delay_samples",
         [
@@ -319,13 +315,8 @@
             (8192.0, 234.5),
             (42.0, 58.0),
             (42.4, 24.2),
-<<<<<<< HEAD
             pytest.param((42.7, 24.9), marks=[pytest.mark.cmdline_args("--output-chunk-jones=65536")]),
-            pytest.param((42.8, 24.5), marks=[pytest.mark.use_gdrcopy]),
-=======
-            (42.7, 24.9),
             pytest.param((42.8, 24.5), marks=[pytest.mark.use_vkgdr]),
->>>>>>> 16ad94ea
         ],
     )
     async def test_channel_centre_tones(
