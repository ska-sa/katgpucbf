################################################################################
# Copyright (c) 2020-2021, National Research Foundation (SARAO)
#
# Licensed under the BSD 3-Clause License (the "License"); you may not use
# this file except in compliance with the License. You may obtain a copy
# of the License at
#
#   https://opensource.org/licenses/BSD-3-Clause
#
# Unless required by applicable law or agreed to in writing, software
# distributed under the License is distributed on an "AS IS" BASIS,
# WITHOUT WARRANTIES OR CONDITIONS OF ANY KIND, either express or implied.
# See the License for the specific language governing permissions and
# limitations under the License.
################################################################################

"""Collection of tests for the KATCP interface of katgpucbf.fgpu."""

import re
<<<<<<< HEAD
from typing import Any, Tuple
=======
>>>>>>> b68bb962

import aiokatcp
import numpy as np
import pytest
from numpy import safe_eval

from katgpucbf import N_POLS
from katgpucbf.fgpu.delay import wrap_angle
from katgpucbf.fgpu.engine import Engine

from .. import get_sensor

pytestmark = [pytest.mark.asyncio, pytest.mark.cuda_only]

CHANNELS = 4096
SYNC_EPOCH = 1632561921
GAIN = 0.125  # Exactly representable to avoid some rounding issues


def assert_valid_complex(value: str) -> None:
    """Check that `value` is a valid encoding of a complex number according to the ICD."""
    # This check is actually somewhat stricter e.g. it doesn't allow scientific
    # notation and requires the decimal point to the present.
    assert re.fullmatch(r"-?[0-9]+\.[0-9]+[+-][0-9]+\.[0-9]+j", value)
    complex(value)  # The regex should be sufficient, but this provides extra validation


def assert_valid_complex_list(value: str) -> None:
    """Check that `value` is a valid encoding of a list of complex numbers."""
    assert value[0] == "["
    assert value[-1] == "]"
    for term in value[1:-1].split(","):
        assert_valid_complex(term.strip(" "))


class TestKatcpRequests:
    """Unit tests for the Engine's KATCP requests."""

    engine_arglist = [
        "--katcp-host=127.0.0.1",
        "--katcp-port=0",
        "--src-interface=lo",
        "--dst-interface=lo",
        f"--channels={CHANNELS}",
        f"--sync-epoch={SYNC_EPOCH}",
        f"--gain={GAIN}",
        "--adc-sample-rate=1.712e9",
        "239.10.10.0+7:7149",  # src1
        "239.10.10.8+7:7149",  # src2
        "239.10.11.0+15:7149",  # dst
    ]

    @pytest.mark.parametrize("pol", range(N_POLS))
    async def test_initial_gain(self, engine_client: aiokatcp.Client, pol: int) -> None:
        """Test that the command-line gain is set correctly."""
        reply, _informs = await engine_client.request("gain", pol)
        assert reply == [b"0.125+0.0j"]
        sensor_value = await get_sensor(engine_client, f"input{pol}-eq")
        assert sensor_value == "[0.125+0.0j]"

    @pytest.mark.parametrize("pol", range(N_POLS))
    async def test_gain_set_scalar(self, engine_client: aiokatcp.Client, engine_server: Engine, pol: int) -> None:
        """Test that the eq gain is correctly set with a scalar value."""
        reply, _informs = await engine_client.request("gain", pol, "0.2-3j")
        assert len(reply) == 1
        value = aiokatcp.decode(str, reply[0])
        assert_valid_complex(value)
        assert complex(value) == pytest.approx(0.2 - 3j)

        sensor_value = await get_sensor(engine_client, f"input{pol}-eq")
        assert_valid_complex_list(sensor_value)
        assert safe_eval(sensor_value) == pytest.approx([0.2 - 3j])
        np.testing.assert_equal(engine_server._processor.gains[:, pol], np.full(CHANNELS, 0.2 - 3j, np.complex64))
        # Other pol must not have been affected
        np.testing.assert_equal(engine_server._processor.gains[:, 1 - pol], np.full(CHANNELS, GAIN, np.complex64))

    async def test_gain_set_vector(self, engine_client: aiokatcp.Client, engine_server: Engine) -> None:
        """Test that the eq gain is correctly set with a vector of values."""
        # This test doesn't parametrize over pols. It's assumed that anything
        # causing the wrong pol to be set would be picked up by the scalar
        # test.
        gains = np.arange(CHANNELS, dtype=np.float32) * (2 + 3j)
        reply, _informs = await engine_client.request("gain", 0, *(str(gain) for gain in gains))
        np.testing.assert_equal(engine_server._processor.gains[:, 0], gains)
        assert len(reply) == CHANNELS
        for value in reply:
            assert_valid_complex(aiokatcp.decode(str, value))
        reply_array = np.array([complex(aiokatcp.decode(str, value)) for value in reply])
        np.testing.assert_equal(reply_array, gains)

        sensor_value = await get_sensor(engine_client, "input0-eq")
        assert_valid_complex_list(sensor_value)
        np.testing.assert_equal(np.array(safe_eval(sensor_value)), gains)

    async def test_gain_not_complex(self, engine_client: aiokatcp.Client) -> None:
        """Test that an error is raised if a value passed to ``?gain`` is not a finite complex number."""
        with pytest.raises(aiokatcp.FailReply):
            await engine_client.request("gain", 0, "i am not a complex number")
        with pytest.raises(aiokatcp.FailReply):
            await engine_client.request("gain", 0, "nan")
        with pytest.raises(aiokatcp.FailReply):
            await engine_client.request("gain", 0, "inf+infj")

    async def test_gain_bad_input(self, engine_client: aiokatcp.Client) -> None:
        """Test that an error is raised if the input number passed to ``?gain`` is not a finite complex number."""
        with pytest.raises(aiokatcp.FailReply):
            await engine_client.request("gain", 2)

    async def test_gain_wrong_length(self, engine_client: aiokatcp.Client) -> None:
        """Test that an error is raised if ``?gain`` is used with the wrong number of arguments."""
        with pytest.raises(aiokatcp.FailReply):
            await engine_client.request("gain", 0, "1", "2")

    @pytest.mark.parametrize("correct_delay_strings", [("3.76,0.12:7.322,1.91", "2.67,0.02:5.678,1.81")])
    async def test_delay_model_update_correct(self, engine_client, correct_delay_strings):
        """Test correctly-formed delay strings and validate the updates.

        The validation is done by comparing it against the corresponding delay sensor readings.
        """

        def parse_delay_string(delay_str: str) -> Tuple[float, float, float, float]:
            delay_str, phase_str = delay_str.split(":")
            delay, delay_rate = [float(value) for value in delay_str.split(",")]
            phase, phase_rate = [float(value) for value in phase_str.split(",")]
            return delay, delay_rate, wrap_angle(phase), phase_rate

        start_time = 0
        await engine_client.request("delays", start_time, correct_delay_strings[0], correct_delay_strings[1])

        for pol in range(N_POLS):
            sensor_reading = await get_sensor(engine_client, f"input{pol}-delay")
            sensor_values = sensor_reading[1:-1].split(",")[1:]  # Drop the timestamp
            sensor_values = (float(field.strip()) for field in sensor_values)

            for actual_value, expected_value in zip(sensor_values, parse_delay_string(correct_delay_strings[pol])):
                assert actual_value == pytest.approx(expected=expected_value)

    @pytest.mark.parametrize(
        "malformed_delay_string",
        [
            "3.76,0.12;7.322,1.91",  # Missing colon
            "3.76-0.12:7.322,1.91",  # Missing comma, delay half
            "3.76,0.12:7.322-1.91",  # Missing comma, phase half
            "3.76,0.12:apple,1.91",  # Non-float value for phase
            "3.76,pear:7.322,1.91",  # Non-float value for delay rate
        ],
    )
    async def test_delay_model_update_malformed(self, engine_client, malformed_delay_string):
        """Test that a malformed delay model is rejected.

        We test for various combinations of malformations of the delay string.
        """
        start_time = SYNC_EPOCH + 10
        with pytest.raises(aiokatcp.FailReply):
            await engine_client.request("delays", start_time, malformed_delay_string, malformed_delay_string)

    async def test_delay_model_update_missing_argument(self, engine_client):
        """Test that a delay request with a missing argument is rejected."""
        with pytest.raises(aiokatcp.FailReply):
            # Missing start time argument
            await engine_client.request("delays", "3.76,0.12:7.322,1.91")
        with pytest.raises(aiokatcp.FailReply):
            # Only one of the two models
            await engine_client.request("delays", "123456789.0", "3.76,0.12:7.322,1.91")

    async def test_delay_model_update_too_many_arguments(self, engine_client):
        """Test that a delay request with too many arguments is rejected."""
        coeffs = "3.76,0.12:7.322,1.91"
        with pytest.raises(aiokatcp.FailReply):
            await engine_client.request("delays", "123456789.0", coeffs, coeffs, coeffs)<|MERGE_RESOLUTION|>--- conflicted
+++ resolved
@@ -17,10 +17,7 @@
 """Collection of tests for the KATCP interface of katgpucbf.fgpu."""
 
 import re
-<<<<<<< HEAD
-from typing import Any, Tuple
-=======
->>>>>>> b68bb962
+from typing import Tuple
 
 import aiokatcp
 import numpy as np
