--- conflicted
+++ resolved
@@ -113,19 +113,13 @@
     tested.
     """
     arglist = list(request.cls.engine_arglist)
-<<<<<<< HEAD
-    if request.node.get_closest_marker("use_gdrcopy"):
-        check_gdrcopy(context)
-        arglist.append("--use-gdrcopy")
+    if request.node.get_closest_marker("use_vkgdr"):
+        check_vkgdr(context)
+        arglist.append("--use-vkgdr")
     # iter_markers works closest-to-furthest, but we want the opposite
     for marker in reversed(list(request.node.iter_markers("cmdline_args"))):
         arglist.extend(marker.args)
 
-=======
-    if request.node.get_closest_marker("use_vkgdr"):
-        check_vkgdr(context)
-        arglist.append("--use-vkgdr")
->>>>>>> 16ad94ea
     args = parse_args(arglist)
     server, _monitor = make_engine(context, args)
 
