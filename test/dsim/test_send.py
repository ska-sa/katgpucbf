--- conflicted
+++ resolved
@@ -1,9 +1,5 @@
 ################################################################################
-<<<<<<< HEAD
 # Copyright (c) 2021-2022, 2024, National Research Foundation (SARAO)
-=======
-# Copyright (c) 2021-2022, 2024 National Research Foundation (SARAO)
->>>>>>> b6bc23d1
 #
 # Licensed under the BSD 3-Clause License (the "License"); you may not use
 # this file except in compliance with the License. You may obtain a copy
