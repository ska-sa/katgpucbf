--- conflicted
+++ resolved
@@ -14,18 +14,7 @@
 # limitations under the License.
 ################################################################################
 
-<<<<<<< HEAD
-"""
-Module for testing missing packets received by the XBengine.
-
-These tests ensure that the xbengine pipeline works from receiving the F-Engine
-heaps to transmitting the correlation products.
-
-The test_xbengine(...) function is the entry point for these tests.
-"""
-=======
 """Unit tests for XBEngine module."""
->>>>>>> 8752b6c4
 
 from typing import Final, List, Optional
 
@@ -36,7 +25,6 @@
 import spead2.send
 import spead2.send.asyncio
 from numba import njit
-from numba.typed import List as NumbaTypedList
 
 from katgpucbf import COMPLEX, N_POLS
 from katgpucbf.xbgpu.correlation import Correlation, device_filter
@@ -53,11 +41,9 @@
 HEAPS_PER_FENGINE_PER_CHUNK: Final[int] = 2
 SEND_RATE_FACTOR: Final[float] = 1.1
 SAMPLE_BITWIDTH: Final[int] = 8
-<<<<<<< HEAD
-MISSING_ANTS_LIST: Final[List[int]] = [0, 0, 0]
-=======
 CHANNEL_OFFSET: Final[int] = 4  # Selected fairly arbitrarily, just to be something.
->>>>>>> 8752b6c4
+SKIP_ANT: Final[bool] = False  # TODO: Potentially move this, placed here for convenience
+MISSING_ANT: Final[int] = 0  # TODO: Add this to test_paramters, or even randomise
 
 
 @njit
@@ -99,7 +85,8 @@
     channels,
     antennas,
     n_spectra_per_heap,
-    missing_ants,
+    skip_ant,
+    missing_ant,
 ):
     """Calculate the expected correlator output.
 
@@ -109,6 +96,10 @@
     """
     baselines = antennas * (antennas + 1) * 2
     output_array = np.zeros((channels, baselines, COMPLEX), dtype=np.int32)
+    if num_batches == 1:
+        # The first accumulation is incomplete, and therefore completely zeroed
+        # by the XBEngine
+        return output_array
     for b in range(batch_start_idx, batch_start_idx + num_batches):
         sign = pow(-1, b)
         for c in range(channels):
@@ -125,25 +116,13 @@
             for a2 in range(antennas):
                 for a1 in range(a2 + 1):
                     bl_idx = get_baseline_index(a1, a2)
-<<<<<<< HEAD
-                    if a1 in missing_ants or a2 in missing_ants:
-                        # The output_array is zeros anyway
-                        # output_array[c, bl_idx, 0, 0, :] = 0
-                        # output_array[c, bl_idx, 1, 0, :] = 0
-                        # output_array[c, bl_idx, 0, 1, :] = 0
-                        # output_array[c, bl_idx, 1, 1, :] = 0
-                        pass
+                    if (a1 == missing_ant or a2 == missing_ant) and skip_ant:
+                        continue
                     else:
-                        output_array[c, bl_idx, 0, 0, :] += cmult_and_scale(h[a1], h[a2], n_spectra_per_heap)
-                        output_array[c, bl_idx, 1, 0, :] += cmult_and_scale(h[a1], v[a2], n_spectra_per_heap)
-                        output_array[c, bl_idx, 0, 1, :] += cmult_and_scale(v[a1], h[a2], n_spectra_per_heap)
-                        output_array[c, bl_idx, 1, 1, :] += cmult_and_scale(v[a1], v[a2], n_spectra_per_heap)
-=======
-                    output_array[c, 4 * bl_idx + 0, :] += cmult_and_scale(h[a1], h[a2], n_spectra_per_heap)
-                    output_array[c, 4 * bl_idx + 1, :] += cmult_and_scale(v[a1], h[a2], n_spectra_per_heap)
-                    output_array[c, 4 * bl_idx + 2, :] += cmult_and_scale(h[a1], v[a2], n_spectra_per_heap)
-                    output_array[c, 4 * bl_idx + 3, :] += cmult_and_scale(v[a1], v[a2], n_spectra_per_heap)
->>>>>>> 8752b6c4
+                        output_array[c, 4 * bl_idx + 0, :] += cmult_and_scale(h[a1], h[a2], n_spectra_per_heap)
+                        output_array[c, 4 * bl_idx + 1, :] += cmult_and_scale(v[a1], h[a2], n_spectra_per_heap)
+                        output_array[c, 4 * bl_idx + 2, :] += cmult_and_scale(h[a1], v[a2], n_spectra_per_heap)
+                        output_array[c, 4 * bl_idx + 3, :] += cmult_and_scale(v[a1], v[a2], n_spectra_per_heap)
 
     return output_array
 
@@ -158,12 +137,8 @@
         n_ants: int,
         n_channels_per_stream: int,
         n_spectra_per_heap: int,
-<<<<<<< HEAD
-        ig: spead2.send.ItemGroup,
         skip_antenna: bool,
         missing_antenna: Optional[int] = None,
-=======
->>>>>>> 8752b6c4
     ) -> List[spead2.send.HeapReference]:
         """Generate a deterministic input for sending to the XBEngine.
 
@@ -205,19 +180,12 @@
             The number of frequency channels contained in a heap.
         n_spectra_per_heap
             The number of time samples per frequency channel.
-<<<<<<< HEAD
-        ig
-            The ig is used to generate heaps that will be passed to the source
-            stream. This ig is expected to have been configured correctly using the
-            create_test_objects function.
         skip_antenna
             Boolean to indicate whether the antenna in `missing_antenna` should have
             its data removed from the list of created heaps.
         missing_antenna
             The desired antenna's heaps to be removed from the created list, indexed
             from zero (0).
-=======
->>>>>>> 8752b6c4
 
         Returns
         -------
@@ -252,27 +220,6 @@
                         return retval
 
                 # 2.1.1 Generate the samples to combine into a code word.
-<<<<<<< HEAD
-                pol0_real = np.int8(sign * batch_index)
-                pol0_imag = np.int8(sign * chan_index)
-                pol1_real = np.int8(-sign * ant_index)
-                pol1_imag = np.int8(-sign * chan_index)
-
-                # 2.1.1 Make sure none of these samples are equal to -128 as that is not a supported value
-                # with the Tensor cores. Have to re-assign the numpy scalars because they are immutable.
-                if pol0_real == -128:
-                    pol0_real = np.int8(-127)
-                if pol0_imag == -128:
-                    pol0_imag = np.int8(-127)
-                if pol1_real == -128:
-                    pol1_real = np.int8(-127)
-                if pol1_imag == -128:
-                    pol1_imag = np.int8(-127)
-
-                # 2.1.2 Combine values into a code word. The values are all cast to uint8s as when I was
-                # casting them to int8s, the sign extension would behave strangely and what I expected to
-                # be in the code word would be one bit off.
-=======
                 pol0_real = clamp_to_127(sign * batch_index)
                 pol0_imag = clamp_to_127(sign * chan_index)
                 pol1_real = clamp_to_127(-sign * ant_index)
@@ -282,7 +229,6 @@
                 # to uint8s as when I was casting them to int8s, the sign
                 # extension would behave strangely and what I expected to be in
                 # the code word would be one bit off.
->>>>>>> 8752b6c4
                 coded_sample_value = np.uint32(
                     (np.uint8(pol1_imag) << 24)
                     + (np.uint8(pol1_real) << 16)
@@ -299,42 +245,13 @@
             sample_array = sample_array.view(np.int8)
             sample_array = np.reshape(sample_array, heap_shape)
 
-<<<<<<< HEAD
-            # 2.3 Assign all values to the heap fields.
-            ig["timestamp"].value = timestamp
-            ig["feng_id"].value = ant_index
-            ig["frequency"].value = n_channels_per_stream * 4  # Arbitrary multiple for now
-            ig["feng_raw"].value = sample_array
-
-            # 2.4 Create the heap, configure it to send pointers in each packet and
-            # create the heap reference object required by the sender object.
-            heap = ig.get_heap(descriptors="none", data="all")  # We dont want to deal with descriptors
-
-            # This function makes sure that the immediate values in each heap are
-            # transmitted per packet in the heap. By default these values are only
-            # transmitted once. These immediate values are required as this is how
-            # data is received from the MeerKAT SKARAB F-Engines.
-            heap.repeat_pointers = True
-
-            # NOTE: The substream_index is set to zero as the SPEAD BytesStream
-            # transport has not had the concept of substreams introduced. It has
-            # not been updated along with the rest of the transports. As such the
-            # unit test cannot yet test that packet interleaving works correctly. I
-            # am not sure if this feature is planning to be added. If it is, then
-            # set `substream_index=ant_index`. If this starts becoming an issue,
-            # then we will need to look at using the inproc transport. The inproc
-            # transport supports substreams, but requires porting a bunch of things
-            # from SPEAD2 python to xbgpu python. This will require much more
-            # work.
-            heaps.append(spead2.send.HeapReference(heap, cnt=-1, substream_index=0))
-        if skip_antenna and (missing_antenna is not None):
-            del heaps[missing_antenna]
-=======
             # Create the heap, add it to a list of HeapReferences.
             heap = gen_heap(timestamp, ant_index, n_channels_per_stream * CHANNEL_OFFSET, sample_array)
             heaps.append(spead2.send.HeapReference(heap))
 
->>>>>>> 8752b6c4
+        if skip_antenna and (missing_antenna is not None):
+            del heaps[missing_antenna]
+
         return heaps
 
     @staticmethod
@@ -389,18 +306,18 @@
                 f"actual: {ig_recv['frequency'].value}."
             )
 
-            typed_missing_ants_list = NumbaTypedList()
-            _ = [typed_missing_ants_list.append(missing_ant) for missing_ant in MISSING_ANTS_LIST]
             expected_output = generate_expected_output(
                 base_batch_index,
                 num_batches_in_current_accumulation,
                 n_channels_per_stream,
                 n_ants,
                 n_spectra_per_heap,
-                typed_missing_ants_list,
+                SKIP_ANT,
+                MISSING_ANT,
             )
 
             gpu_result = ig_recv["xeng_raw"].value
+            expected_output = expected_output.reshape(gpu_result.shape)
             np.testing.assert_equal(expected_output, gpu_result)
 
     @pytest.mark.combinations(
@@ -437,15 +354,8 @@
         n_engines = 1
         while n_engines < n_ants:
             n_engines *= 2
-<<<<<<< HEAD
-        n_channels_per_stream = num_channels // n_engines
-        n_spectra_per_heap = num_spectra_per_heap
-        # TODO: Decrease this for testing
-        heap_accumulation_threshold = 5
-=======
         n_channels_per_stream = n_channels_total // n_engines
         heap_accumulation_threshold = 4
->>>>>>> 8752b6c4
         n_accumulations = 3
 
         # Header is 12 fields of 8 bytes each: So 96 bytes of header
@@ -483,7 +393,6 @@
         args = parse_args(arglist)
         xbengine, _ = make_engine(context, args)
 
-        # 7. Add transports to xbengine.
         xbengine.add_inproc_sender_transport(queue)
         await xbengine.send_stream.send_descriptor_heap()
 
@@ -496,27 +405,22 @@
         # dumps are aligned correctly even if the first received batch is from the
         # middle of an accumulation.
         for i in range(heap_accumulation_threshold * n_accumulations + 1):
-            # 6.1. Generate the batch index. By setting the first batch timestamp
+            # Generate the batch index. By setting the first batch timestamp
             # value to timestamp_step * (heap_accumulation_threshold - 1) we
             # generate only a single batch for the first accumulation as the
             # accumulations are aligned to integer multiples of
             # heap_accumulation_threshold * timestamp_step
             batch_index = i + (heap_accumulation_threshold - 1)
             timestamp = batch_index * timestamp_step
-<<<<<<< HEAD
             heaps = self._create_heaps(
                 timestamp,
                 batch_index,
                 n_ants,
                 n_channels_per_stream,
                 n_spectra_per_heap,
-                ig_send,
-                skip_antenna=True,
-                missing_antenna=MISSING_ANTS_LIST[i % len(MISSING_ANTS_LIST)],
+                skip_antenna=SKIP_ANT,
+                missing_antenna=MISSING_ANT,
             )
-=======
-            heaps = self._create_heaps(timestamp, batch_index, n_ants, n_channels_per_stream, n_spectra_per_heap)
->>>>>>> 8752b6c4
             await feng_stream.async_send_heaps(heaps, spead2.send.GroupMode.ROUND_ROBIN)
         for q in mock_recv_streams:
             q.stop()
