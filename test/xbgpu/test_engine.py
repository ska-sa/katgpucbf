--- conflicted
+++ resolved
@@ -20,12 +20,8 @@
 from collections import Counter
 from collections.abc import AsyncGenerator, Callable
 from logging import WARNING
-<<<<<<< HEAD
-from typing import Any, Final
-=======
-from typing import AsyncGenerator, Callable, Final
+from typing import Final
 from unittest import mock
->>>>>>> 34912957
 
 import aiokatcp
 import numpy as np
