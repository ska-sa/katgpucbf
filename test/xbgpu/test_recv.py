--- conflicted
+++ resolved
@@ -67,18 +67,12 @@
     It is connected to the :func:`queue` fixture for input and
     :func:`data_ringbuffer` for output.
     """
-<<<<<<< HEAD
-    max_chunks = 40
-    stream = recv.make_stream(layout, ringbuffer, -1, max_chunks)
-    for _ in range(max_chunks):
-=======
     max_active_chunks = 5
     data_ringbuffer = spead2.recv.asyncio.ChunkRingbuffer(max_active_chunks)
     n_chunks_total = max_active_chunks + 8  # 8 is just a few more.
     free_ringbuffer = spead2.recv.asyncio.ChunkRingbuffer(n_chunks_total)
     stream = recv.make_stream(layout, data_ringbuffer, free_ringbuffer, -1, max_active_chunks)
     for _ in range(n_chunks_total):
->>>>>>> 3881b6d7
         data = np.empty(layout.chunk_bytes, np.int8)
         # Use np.ones to make sure the bits get zeroed out
         present = np.ones(layout.chunk_heaps, np.uint8)
