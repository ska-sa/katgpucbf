################################################################################
# Copyright (c) 2023-2024, National Research Foundation (SARAO)
#
# Licensed under the BSD 3-Clause License (the "License"); you may not use
# this file except in compliance with the License. You may obtain a copy
# of the License at
#
#   https://opensource.org/licenses/BSD-3-Clause
#
# Unless required by applicable law or agreed to in writing, software
# distributed under the License is distributed on an "AS IS" BASIS,
# WITHOUT WARRANTIES OR CONDITIONS OF ANY KIND, either express or implied.
# See the License for the specific language governing permissions and
# limitations under the License.
################################################################################

"""Test the :mod:`katgpucbf.xbgpu.beamform` module."""

import numba
import numpy as np
import pytest
from katsdpsigproc.abc import AbstractCommandQueue, AbstractContext

from katgpucbf import COMPLEX, N_POLS
from katgpucbf.xbgpu.beamform import BeamformTemplate


@numba.njit
def quant(x):
    """Round to integer and clamp to [-127, 127]."""
    return np.fmin(np.fmax(np.rint(x), -127), 127)


@numba.njit
def beamform_host(
    in_: np.ndarray, weights: np.ndarray, delays: np.ndarray, beam_pols: np.ndarray
) -> tuple[np.ndarray, np.ndarray, np.ndarray]:
    """Implement the beamforming operation on the CPU.

    The input arrays have the same shape and meaning as in :mod:`katgpucbf.xbgpu.beamform`.

    Returns
    -------
    data
        The expected output values (with no dithering)
    saturated_low
        Lower bound on saturation count
    saturated_high
        Upper bound on saturation count
    """
    n_frames = in_.shape[0]
    n_channels = in_.shape[2]
    n_times = in_.shape[3]
    n_beams = len(beam_pols)
    out = np.zeros((n_frames, n_beams, n_channels, n_times, COMPLEX), np.int8)
    saturated_low = np.zeros(n_beams, np.uint32)
    saturated_high = np.zeros(n_beams, np.uint32)
    for frame in range(n_frames):
        for channel in range(n_channels):
            in_c = in_[frame, :, channel, ..., 0] + np.complex64(1j) * in_[frame, :, channel, ..., 1]
            for beam in range(n_beams):
                p = beam_pols[beam]
                w = weights[:, beam]
                w = w * np.exp(delays[:, beam] * channel * np.complex64(1j) * np.float32(np.pi))
                for time in range(n_times):
                    # .copy() is added because otherwise we get a warning that np.dot is
                    # more efficient on C-contiguous arrays.
                    accum = np.dot(in_c[:, time, p].copy(), w)
                    out[frame, beam, channel, time, 0] = quant(accum.real)
                    out[frame, beam, channel, time, 1] = quant(accum.imag)
                    if abs(accum.real) > 126.5 or abs(accum.imag) > 126.5:
                        saturated_high[beam] += 1
                        if abs(accum.real) >= 127.5 or abs(accum.imag) >= 127.5:
                            saturated_low[beam] += 1
    return out, saturated_low, saturated_high


@pytest.mark.combinations(
    "n_frames, n_channels, n_times, n_antennas",
    [1, 5],
    [1, 128, 200, 1025],
    [1, 128, 256, 321],
    [1, 4, 19, 80],
)
def test_beamform(
    context: AbstractContext,
    command_queue: AbstractCommandQueue,
    n_frames: int,
    n_channels: int,
    n_times: int,
    n_antennas: int,
) -> None:
    """Test :class:`.Beamform` by comparing it to a CPU implementation."""
    beam_pols = [0, 1, 0, 1, 1] + [0, 1] * 20
    n_beams = len(beam_pols)

<<<<<<< HEAD
    template = BeamformTemplate(context, beam_pols, n_times)
    fn = template.instantiate(command_queue, n_frames, n_antennas, n_channels)

    # Initialise the random states
    assert isinstance(context, katsdpsigproc.cuda.Context)
    assert isinstance(fn.slots["rand_states"], katsdpsigproc.accel.IOSlot)  # keep mypy happy
    builder = RandomStateBuilder(context)
    fn.bind(rand_states=builder.make_states(fn.slots["rand_states"].shape, seed=321, sequence_first=0))
=======
    template = BeamformTemplate(context, beam_pols)
    fn = template.instantiate(command_queue, n_frames, n_antennas, n_channels, n_times, seed=321, sequence_first=0)
>>>>>>> 0616e33a

    fn.ensure_all_bound()
    h_in = fn.buffer("in").empty_like()
    h_out = fn.buffer("out").empty_like()
    h_saturated = fn.buffer("saturated").empty_like()
    h_weights = fn.buffer("weights").empty_like()
    h_delays = fn.buffer("delays").empty_like()
    assert h_in.shape == (n_frames, n_antennas, n_channels, n_times, N_POLS, COMPLEX)
    assert h_out.shape == (n_frames, n_beams, n_channels, n_times, COMPLEX)
    assert h_saturated.shape == (n_beams,)
    assert h_weights.shape == (n_antennas, n_beams)
    assert h_delays.shape == (n_antennas, n_beams)

    rng = np.random.default_rng(seed=123)
    h_in[:] = rng.integers(-127, 127, h_in.shape)
    # Scale is chosen to have some (but not all) values saturate. The sqrt
    # scale factor is because that's how the standard deviation grows when
    # adding independent normal random variables.
    scale = 2.0 / np.sqrt(n_antennas)
    h_weights[:] = rng.uniform(-scale, scale, h_weights.shape) + 1j * rng.uniform(-scale, scale, h_weights.shape)
    # Delay value is phase step per channel. We want delays to wrap a little
    # across the whole band, but not an excessive number of times.
    h_delays[:] = rng.uniform(-100.0 / n_channels, 100.0 / n_channels, h_delays.shape)
    h_out.fill(0)
    h_saturated.fill(0)
    e_out, e_saturated_low, e_saturated_high = beamform_host(h_in, h_weights, h_delays, np.array(beam_pols))

    fn.buffer("out").zero(command_queue)
    fn.buffer("saturated").zero(command_queue)
    fn.buffer("in").set(command_queue, h_in)
    fn.buffer("weights").set(command_queue, h_weights)
    fn.buffer("delays").set(command_queue, h_delays)
    fn()
    fn.buffer("out").get(command_queue, h_out)
    fn.buffer("saturated").get(command_queue, h_saturated)

    np.testing.assert_allclose(h_out, e_out, atol=1)
    assert (e_saturated_low <= h_saturated).all()
    assert (h_saturated <= e_saturated_high).all()
    # Ensure that the scale factor on the weights causes some clamping, but
    # not too much. But only do it for larger test cases; in small tests cases
    # it is hard to guarantee this.
    if n_antennas > 1 and n_frames * n_channels * n_times > 1000:
        clamped = np.sum(np.abs(h_out) == 127, axis=(0, 1, 2, 3)) / h_out[..., 0].size
        assert 0.1 < clamped[0] < 0.9  # real
        assert 0.1 < clamped[1] < 0.9  # imag<|MERGE_RESOLUTION|>--- conflicted
+++ resolved
@@ -94,19 +94,8 @@
     beam_pols = [0, 1, 0, 1, 1] + [0, 1] * 20
     n_beams = len(beam_pols)
 
-<<<<<<< HEAD
     template = BeamformTemplate(context, beam_pols, n_times)
-    fn = template.instantiate(command_queue, n_frames, n_antennas, n_channels)
-
-    # Initialise the random states
-    assert isinstance(context, katsdpsigproc.cuda.Context)
-    assert isinstance(fn.slots["rand_states"], katsdpsigproc.accel.IOSlot)  # keep mypy happy
-    builder = RandomStateBuilder(context)
-    fn.bind(rand_states=builder.make_states(fn.slots["rand_states"].shape, seed=321, sequence_first=0))
-=======
-    template = BeamformTemplate(context, beam_pols)
-    fn = template.instantiate(command_queue, n_frames, n_antennas, n_channels, n_times, seed=321, sequence_first=0)
->>>>>>> 0616e33a
+    fn = template.instantiate(command_queue, n_frames, n_antennas, n_channels, seed=321, sequence_first=0)
 
     fn.ensure_all_bound()
     h_in = fn.buffer("in").empty_like()
