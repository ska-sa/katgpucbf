--- conflicted
+++ resolved
@@ -15,13 +15,7 @@
 from spead2.numba import intp_to_voidptr
 from spead2.recv.numba import chunk_place_data
 
-<<<<<<< HEAD
-from .monitor import Monitor
-=======
 from ..monitor import Monitor
-from ._katfgpu.recv import Chunk, Ringbuffer, Stream
-from .ringbuffer import AsyncRingbuffer
->>>>>>> dfed94bd
 
 logger = logging.getLogger(__name__)
 TIMESTAMP_ID = 0x1600
