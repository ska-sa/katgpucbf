################################################################################
# Copyright (c) 2020-2021, National Research Foundation (SARAO)
#
# Licensed under the BSD 3-Clause License (the "License"); you may not use
# this file except in compliance with the License. You may obtain a copy
# of the License at
#
#   https://opensource.org/licenses/BSD-3-Clause
#
# Unless required by applicable law or agreed to in writing, software
# distributed under the License is distributed on an "AS IS" BASIS,
# WITHOUT WARRANTIES OR CONDITIONS OF ANY KIND, either express or implied.
# See the License for the specific language governing permissions and
# limitations under the License.
################################################################################

"""Recv module."""

import ctypes
import functools
import logging
from dataclasses import dataclass
from enum import IntEnum
from typing import AsyncGenerator, List, Optional, Tuple, Union, cast

import numba
import numpy as np
import scipy
import spead2.recv.asyncio
from numba import types
from prometheus_client import Counter
from spead2.numba import intp_to_voidptr
from spead2.recv.numba import chunk_place_data

<<<<<<< HEAD
from .. import METRIC_NAMESPACE
=======
from ..monitor import Monitor
>>>>>>> c9d9a33d
from ..spead import TIMESTAMP_ID
from . import BYTE_BITS, METRIC_NAMESPACE

logger = logging.getLogger(__name__)
#: Number of partial chunks to allow at a time. Using 1 would reject any out-of-order
#: heaps (which can happen with a multi-path network). 2 is sufficient provided heaps
#: are not delayed by a whole chunk.
MAX_CHUNKS = 2

heaps_counter = Counter("input_heaps", "number of heaps received", ["pol"], namespace=METRIC_NAMESPACE)
chunks_counter = Counter("input_chunks", "number of chunks received", ["pol"], namespace=METRIC_NAMESPACE)
bytes_counter = Counter(
    "input_bytes", "number of bytes of digitiser samples received", ["pol"], namespace=METRIC_NAMESPACE
)
missing_heaps_counter = Counter(
    "input_missing_heaps", "number of heaps dropped on the input", ["pol"], namespace=METRIC_NAMESPACE
)
metadata_heaps_counter = Counter(
    "input_metadata_heaps", "number of heaps not containing payload", ["pol"], namespace=METRIC_NAMESPACE
)
bad_timestamp_heaps_counter = Counter(
    "input_bad_timestamp_heaps", "timestamp not a multiple of samples per packet", ["pol"], namespace=METRIC_NAMESPACE
)


class Chunk(spead2.recv.Chunk):
    """Collection of heaps passed to the GPU at one time.

    It extends the spead2 base class to store a timestamp (computed from
    the chunk ID when the chunk is received), and optionally store a
    gdrcopy device array.
    """

    # Refine the types used in the base class
    present: np.ndarray
    data: np.ndarray
    # New fields
    device: object
    timestamp: int

    def __init__(self, *args, device: object = None, **kwargs):
        super().__init__(*args, **kwargs)
        self.device = device
        self.timestamp = 0  # Actual value filled in when chunk received


class _Statistic(IntEnum):
    """Custom statistics for the SPEAD receiver."""

    # Note: the values are important and must match the registration order
    # of the statistics.
    METADATA_HEAPS = 0
    BAD_TIMESTAMP_HEAPS = 1


_user_data_type = types.Record.make_c_struct(
    [
        ("stats_base", types.uintp),  # Index for first custom statistic
    ]
)


@dataclass(frozen=True)
class Layout:
    """Parameters controlling the sizes of heaps and chunks."""

    sample_bits: int
    heap_samples: int
    chunk_samples: int
    mask_timestamp: bool

    @property
    def heap_bytes(self) -> int:  # noqa: D401
        """Number of payload bytes per heap."""
        return self.heap_samples * self.sample_bits // BYTE_BITS

    @property
    def chunk_bytes(self) -> int:  # noqa: D401
        """Number of bytes per chunk."""
        return self.chunk_samples * self.sample_bits // BYTE_BITS

    @property
    def chunk_heaps(self) -> int:  # noqa: D401
        """Number of heaps per chunk."""
        return self.chunk_samples // self.heap_samples

    @property
    def timestamp_mask(self) -> np.uint64:  # noqa: D401
        """Mask to AND with incoming timestamps."""
        return ~np.uint64(self.heap_samples - 1 if self.mask_timestamp else 0)

    @functools.cached_property
    def _chunk_place(self) -> numba.core.ccallback.CFunc:
        """Low-level code for placing heaps in chunks."""
        heap_samples = self.heap_samples
        heap_bytes = self.heap_bytes
        chunk_heaps = self.chunk_heaps
        chunk_samples = self.chunk_samples
        timestamp_mask = self.timestamp_mask
        n_statistics = len(_Statistic)

        # numba.types doesn't have a size_t, so assume it is the same as uintptr_t
        @numba.cfunc(
            types.void(types.CPointer(chunk_place_data), types.uintp, types.CPointer(_user_data_type)),
            nopython=True,
        )
        def chunk_place_impl(data_ptr, data_size, user_data_ptr):  # pragma: nocover
            data = numba.carray(data_ptr, 1)
            items = numba.carray(intp_to_voidptr(data[0].items), 2, dtype=np.int64)
            timestamp = items[0]
            payload_size = items[1]
            user_data = numba.carray(user_data_ptr, 1)
            batch_stats = numba.carray(
                intp_to_voidptr(data[0].batch_stats),
                user_data[0].stats_base + n_statistics,
                dtype=np.uint64,
            )
            if payload_size != heap_bytes or timestamp < 0:
                # It's something unexpected - maybe it has descriptors or a stream
                # control item. Ignore it.
                batch_stats[user_data[0].stats_base + _Statistic.METADATA_HEAPS] += 1
                return
            timestamp &= timestamp_mask
            if timestamp % heap_samples != 0:
                batch_stats[user_data[0].stats_base + _Statistic.BAD_TIMESTAMP_HEAPS] += 1
                return
            data[0].chunk_id = timestamp // chunk_samples
            data[0].heap_index = timestamp // heap_samples % chunk_heaps
            data[0].heap_offset = data[0].heap_index * heap_bytes

        return chunk_place_impl

    def chunk_place(self, stats_base: int) -> scipy.LowLevelCallable:
        """Generate low-level code for placing heaps in chunks.

        Parameters
        ----------
        stats_base
            Index of first custom statistic
        """
        user_data = np.zeros(1, dtype=_user_data_type.dtype)
        user_data["stats_base"] = stats_base
        return scipy.LowLevelCallable(
            self._chunk_place.ctypes,
            user_data=user_data.ctypes.data_as(ctypes.c_void_p),
            signature="void (void *, size_t, void *)",
        )


async def chunk_sets(
    streams: List[spead2.recv.ChunkRingStream],
    layout: Layout,
) -> AsyncGenerator[List[Chunk], None]:
    """Asynchronous generator yielding timestamp-matched sets of chunks.

    This code receives chunks of data from the C++-domain Ringbuffer, matches
    them by timestamp, and ``yield`` to the caller.

    The input streams must all share the same ringbuffer, and their array
    indices must match their ``pol`` attributes. Whenever the most recent chunk
    from each of the streams all have the same timestamp, they are yielded.
    Chunks that are not yielded are returned to their streams.

    Parameters
    ----------
    streams
        A list of stream objects - there should be only two of them, because
        each represents a polarisation.
    layout
        Structure of the streams
    """
    n_pol = len(streams)
    # Working buffer to match up pairs of chunks from both pols.
    buf: List[Optional[Chunk]] = [None] * n_pol
    ring = cast(spead2.recv.asyncio.ChunkRingbuffer, streams[0].data_ringbuffer)
    lost = 0
    stats_map = {
        "katgpucbf.metadata_heaps": metadata_heaps_counter,
        "katgpucbf.bad_timestamp_heaps": bad_timestamp_heaps_counter,
    }
    prev_stats: List[Optional[spead2.recv.StreamStats]] = [None for _ in streams]
    first_timestamp = -1  # Updated to the actual first timestamp on the first chunk
    # These duplicate the Prometheus counters, because prometheus_client
    # doesn't provide an efficient way to get the current value
    # (REGISTRY.get_sample_value is documented as being intended only for unit
    # tests).
    n_heaps = [0] * n_pol
    n_missing_heaps = [0] * n_pol

    # `try`/`finally` block acting as a quick-and-dirty context manager,
    # to ensure that we clean up nicely after ourselves if we are stopped.
    try:
        async for chunk in ring:
            assert isinstance(chunk, Chunk)
            # Inspect the chunk we have just received.
            chunk.timestamp = chunk.chunk_id * layout.chunk_samples
            pol = chunk.stream_id
            if first_timestamp == -1:
                # TODO: use chunk.present to determine the actual first timestamp
                first_timestamp = chunk.timestamp
            good = np.sum(chunk.present)
            lost += layout.chunk_heaps - good
            logger.debug(
                "Received chunk: timestamp=%#x pol=%d (%d/%d, lost %d)",
                chunk.timestamp,
                pol,
                good,
                layout.chunk_heaps,
                lost,
            )

            # Update stream statistics. Note that these are not necessarily
            # synchronised with the chunk.
            for i, stream in enumerate(streams):
                stats = stream.stats
                prev_stat = prev_stats[i]
                for stats_name, counter in stats_map.items():
                    inc = stats[stats_name]
                    if prev_stat is not None:
                        inc -= prev_stat[stats_name]
                    counter.labels(i).inc(inc)
                prev_stats[i] = stats

            # Check whether we have a chunk already for this pol.
            old = buf[pol]
            if old is not None:
                logger.warning("Chunk not matched: timestamp=%#x pol=%d", old.chunk_id * layout.chunk_samples, pol)
                # Chunk was passed by without getting used. Return to the pool.
                streams[pol].add_free_chunk(old)
                buf[pol] = None

            # Stick the chunk in the buffer.
            buf[pol] = chunk

            # If we have both chunks and they match up, then we can yield.
            if all(c is not None and c.chunk_id == chunk.chunk_id for c in buf):
                expected_heaps = (chunk.timestamp - first_timestamp + layout.chunk_samples) // layout.heap_samples
                # mypy isn't smart enough to see that the list can't have Nones
                # in it at this point.
                for c in cast(List[Chunk], buf):
                    pol = c.stream_id
                    # The cast is to force numpy ints to Python ints.
                    buf_good = int(np.sum(c.present))
                    heaps_counter.labels(pol).inc(buf_good)
                    chunks_counter.labels(pol).inc()
                    bytes_counter.labels(pol).inc(buf_good * layout.heap_bytes)
                    # Determine how many heaps we expected to have seen by
                    # now, and subtract from it the number actually seen to
                    # determine the number missing. This accounts for both
                    # heaps lost within chunks and lost chunks.
                    n_heaps[c.stream_id] += buf_good
                    new_missing = expected_heaps - n_heaps[pol]
                    if new_missing > n_missing_heaps[pol]:
                        missing_heaps_counter.labels(pol).inc(new_missing - n_missing_heaps[pol])
                        n_missing_heaps[pol] = new_missing

                # mypy isn't smart enough to see that the list can't have Nones
                # in it at this point.
                yield buf  # type: ignore
                # Empty the buffer again for next use.
                buf = [None] * n_pol
    finally:
        for c2 in buf:
            if c2 is not None:
                streams[c2.stream_id].add_free_chunk(c2)


def make_stream(
    pol: int,
    layout: Layout,
    data_ringbuffer: spead2.recv.asyncio.ChunkRingbuffer,
    affinity: int,
) -> spead2.recv.ChunkRingStream:
    """Create a receive stream for one polarisation.

    Parameters
    ----------
    pol
        Polarisation index
    layout
        Heap size and chunking parameters
    data_ringbuffer
        Output ringbuffer to which chunks will be sent
    affinity
        CPU core affinity for the worker thread (negative to not set an affinity)
    """
    stream_config = spead2.recv.StreamConfig(
        max_heaps=1,  # Digitiser heaps are single-packet, so no need for more
        memcpy=spead2.MEMCPY_NONTEMPORAL,
        stream_id=pol,
    )
    stats_base = stream_config.next_stat_index()
    stream_config.add_stat("katgpucbf.metadata_heaps")
    stream_config.add_stat("katgpucbf.bad_timestamp_heaps")
    chunk_stream_config = spead2.recv.ChunkStreamConfig(
        items=[TIMESTAMP_ID, spead2.HEAP_LENGTH_ID], max_chunks=MAX_CHUNKS, place=layout.chunk_place(stats_base)
    )
    # Ringbuffer size is largely arbitrary: just needs to be big enough to
    # never fill up.
    free_ringbuffer = spead2.recv.asyncio.ChunkRingbuffer(128)
    return spead2.recv.ChunkRingStream(
        spead2.ThreadPool(1, [] if affinity < 0 else [affinity]),
        stream_config,
        chunk_stream_config,
        data_ringbuffer,
        free_ringbuffer,
    )


def add_reader(
    stream: spead2.recv.ChunkRingStream,
    *,
    src: Union[str, List[Tuple[str, int]]],
    interface: Optional[str],
    ibv: bool,
    comp_vector: int,
    buffer: int,
) -> None:
    """Connect a stream to an underlying transport.

    See the documentation for :class:`.Engine` for an explanation of the parameters.
    """
    if isinstance(src, str):
        stream.add_udp_pcap_file_reader(src)
    elif ibv:
        if interface is None:
            raise ValueError("--src-interface is required with --src-ibv")
        ibv_config = spead2.recv.UdpIbvConfig(
            endpoints=src,
            interface_address=interface,
            buffer_size=buffer,
            comp_vector=comp_vector,
        )
        stream.add_udp_ibv_reader(ibv_config)
    else:
        buffer_size = buffer // len(src)  # split it across the endpoints
        for endpoint in src:
            stream.add_udp_reader(
                endpoint[0],
                endpoint[1],
                buffer_size=buffer_size,
                interface_address=interface or "",
            )


__all__ = ["Chunk", "Layout", "chunk_sets", "make_stream", "add_reader"]<|MERGE_RESOLUTION|>--- conflicted
+++ resolved
@@ -32,11 +32,6 @@
 from spead2.numba import intp_to_voidptr
 from spead2.recv.numba import chunk_place_data
 
-<<<<<<< HEAD
-from .. import METRIC_NAMESPACE
-=======
-from ..monitor import Monitor
->>>>>>> c9d9a33d
 from ..spead import TIMESTAMP_ID
 from . import BYTE_BITS, METRIC_NAMESPACE
 
