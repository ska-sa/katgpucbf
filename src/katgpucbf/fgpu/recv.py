--- conflicted
+++ resolved
@@ -262,90 +262,4 @@
                 streams[c2.stream_id].add_free_chunk(c2)
 
 
-<<<<<<< HEAD
-__all__ = ["Chunk", "Layout", "chunk_sets"]
-=======
-def make_stream(
-    pol: int,
-    layout: Layout,
-    data_ringbuffer: spead2.recv.asyncio.ChunkRingbuffer,
-    affinity: int,
-) -> spead2.recv.ChunkRingStream:
-    """Create a receive stream for one polarisation.
-
-    Parameters
-    ----------
-    pol
-        Polarisation index
-    layout
-        Heap size and chunking parameters
-    data_ringbuffer
-        Output ringbuffer to which chunks will be sent
-    affinity
-        CPU core affinity for the worker thread (negative to not set an affinity)
-    """
-    # Reference counters to make the labels exist before the first scrape
-    for counter in _PER_POL_COUNTERS:
-        counter.labels(pol)
-
-    stream_config = spead2.recv.StreamConfig(
-        max_heaps=1,  # Digitiser heaps are single-packet, so no need for more
-        memcpy=spead2.MEMCPY_NONTEMPORAL,
-        stream_id=pol,
-    )
-    stats_base = stream_config.next_stat_index()
-    stream_config.add_stat("katgpucbf.metadata_heaps")
-    stream_config.add_stat("katgpucbf.bad_timestamp_heaps")
-    chunk_stream_config = spead2.recv.ChunkStreamConfig(
-        items=[TIMESTAMP_ID, spead2.HEAP_LENGTH_ID], max_chunks=MAX_CHUNKS, place=layout.chunk_place(stats_base)
-    )
-    # Ringbuffer size is largely arbitrary: just needs to be big enough to
-    # never fill up.
-    free_ringbuffer = spead2.recv.asyncio.ChunkRingbuffer(128)
-    return spead2.recv.ChunkRingStream(
-        spead2.ThreadPool(1, [] if affinity < 0 else [affinity]),
-        stream_config,
-        chunk_stream_config,
-        data_ringbuffer,
-        free_ringbuffer,
-    )
-
-
-def add_reader(
-    stream: spead2.recv.ChunkRingStream,
-    *,
-    src: Union[str, List[Tuple[str, int]]],
-    interface: Optional[str],
-    ibv: bool,
-    comp_vector: int,
-    buffer: int,
-) -> None:
-    """Connect a stream to an underlying transport.
-
-    See the documentation for :class:`.Engine` for an explanation of the parameters.
-    """
-    if isinstance(src, str):
-        stream.add_udp_pcap_file_reader(src)
-    elif ibv:
-        if interface is None:
-            raise ValueError("--src-interface is required with --src-ibv")
-        ibv_config = spead2.recv.UdpIbvConfig(
-            endpoints=src,
-            interface_address=interface,
-            buffer_size=buffer,
-            comp_vector=comp_vector,
-        )
-        stream.add_udp_ibv_reader(ibv_config)
-    else:
-        buffer_size = buffer // len(src)  # split it across the endpoints
-        for endpoint in src:
-            stream.add_udp_reader(
-                endpoint[0],
-                endpoint[1],
-                buffer_size=buffer_size,
-                interface_address=interface or "",
-            )
-
-
-__all__ = ["Chunk", "Layout", "chunk_sets", "make_stream", "add_reader"]
->>>>>>> 5fb26a83
+__all__ = ["Chunk", "Layout", "chunk_sets"]