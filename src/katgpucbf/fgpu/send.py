--- conflicted
+++ resolved
@@ -30,21 +30,8 @@
 from typing_extensions import Unpack
 
 from .. import COMPLEX, N_POLS
-<<<<<<< HEAD
 from ..send import send_rate
-from ..spead import (
-    FENG_ID_ID,
-    FENG_RAW_ID,
-    FLAVOUR,
-    FREQUENCY_ID,
-    IMMEDIATE_DTYPE,
-    IMMEDIATE_FORMAT,
-    TIMESTAMP_ID,
-    make_immediate,
-)
-=======
 from ..spead import FENG_ID_ID, FENG_RAW_ID, FLAVOUR, FREQUENCY_ID, IMMEDIATE_DTYPE, IMMEDIATE_FORMAT, TIMESTAMP_ID
->>>>>>> 7f8d62f3
 from ..utils import TimeConverter
 from . import METRIC_NAMESPACE
 
