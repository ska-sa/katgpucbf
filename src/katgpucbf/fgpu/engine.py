--- conflicted
+++ resolved
@@ -525,13 +525,8 @@
 
         self.descriptor_heap = send.make_descriptor_heap(
             channels_per_substream=output.channels // len(output.dst),
-<<<<<<< HEAD
             spectra_per_batch=output.spectra_per_batch,
-            sample_bits=engine.dst_sample_bits,
-=======
-            spectra_per_heap=output.spectra_per_heap,
             sample_bits=engine.send_sample_bits,
->>>>>>> 6e5cf713
         )
 
     def _populate_sensors(self) -> None:
