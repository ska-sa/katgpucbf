"""Engine class, which combines all the processing steps for a single digitiser data stream."""

import asyncio
from typing import List, Optional, Tuple, Union

import aiokatcp
import katsdpsigproc.accel as accel
import numpy as np
from katsdpsigproc.abc import AbstractContext
from katsdptelstate.endpoint import Endpoint

from .. import __version__
from . import recv, send
from .compute import ComputeTemplate
<<<<<<< HEAD
from .delay import LinearDelayModel, MultiDelayModel
from .monitor import FileMonitor, Monitor, NullMonitor
=======
from .delay import MultiDelayModel
from .monitor import Monitor
>>>>>>> 2bdd1cd8
from .process import Processor


def generate_weights(channels: int, taps: int) -> np.ndarray:
    """Generate Hann-window weights for the F-engine's PFB-FIR.

    .. todo::

      Check for off-by-one/off-by-half issues. Seems to produce a filter which
      is not perfectly symmetrical, which could produce some phase response in
      the frequency domain.

    Parameters
    ----------
    channels
        Number of channels in the PFB.
    taps
        Number of taps in the PFB-FIR.

    Returns
    -------
    :class:`numpy.ndarray`
        Array containing the weights for the PFB-FIR filters, as
        single-precision floats.
    """
    step = 2 * channels
    window_size = step * taps
    idx = np.arange(window_size)
    hann = np.square(np.sin(np.pi * idx / (window_size - 1)))
    sinc = np.sinc(idx / step - taps / 2)
    weights = hann * sinc
    return weights.astype(np.float32)


class Engine(aiokatcp.DeviceServer):
    """A logical grouping to combine a `Processor` with other things it needs.

    The Engine class is essentially a wrapper around a
    :class:`~katgpucbf.fgpu.process.Processor` object, but adds a delay model,
    and source and sender functionality.

    .. todo::

      Perhaps in a future iteration, :class:`~katgpucbf.fgpu.process.Processor`
      could be folded into :class:`Engine`.

    .. todo::

      The :class:`Engine` needs to have more sensors and requests added to it,
      according to whatever the design is going to be. SKARAB didn't have katcp
      capability, that was all in corr2, so we need to figure out how to best
      control these engines. This docstring should also be updated to reflect
      its new nature as an inheritor of :class:`aiokatcp.DeviceServer`.

    Parameters
    ----------
    katcp_host
        Hostname or IP on which to listen for KATCP C&M connections.
    katcp_port
        Network port on which to listen for KATCP C&M connections.
    context
        The accelerator (OpenCL or CUDA) context to use for running the Engine.
    srcs
        A list of source endpoints for the incoming data.
    src_interface
        IP address of the network device to use for input.
    src_ibv
        Use ibverbs for input.
    src_affinity
        List of CPU cores for input-handling threads. Must be one number per
        pol.
    src_comp_vector
        Completion vectors for source streams, or -1 for polling.
        See :class:`spead2.recv.UdpIbvConfig` for further information.
    src_packet_samples
        The number of samples per digitiser packet.
    src_buffer
        The size of the network receive buffer (per polarisation).
    dst
        A list of destination endpoints for the outgoing data.
    dst_interface
        IP address of the network device to use for output.
    dst_ttl
        TTL for outgoing packets.
    dst_ibv
        Use ibverbs for output.
    dst_packet_payload
        Size for output packets (voltage payload only, headers and padding are
        added to this).
    dst_affinity
        CPU core for output-handling thread.
    dst_comp_vector
        Completion vector for transmission, or -1 for polling.
        See :class:`spead2.send.UdpIbvConfig` for further information.
    adc_rate
        Digitiser sampling rate (in Hz), used to determine transmission rate.
    feng_id
        ID of the F-engine indicating which one in the array this is. Included
        in the output heaps so that the X-engine can determine where the data
        fits in.
    spectra
        Number of spectra that will be produced from a chunk of incoming
        digitiser data.
    acc_len
        Number of spectra in each output heap.
    channels
        Number of output channels to produce.
    taps
        Number of taps in each branch of the PFB-FIR
    quant_scale
        Rescaling factor to apply before 8-bit requantisation.
    mask_timestamp
        Mask off bottom bits of timestamp (workaround for broken digitiser).
    use_gdrcopy
        Assemble chunks directly in GPU memory (requires supported GPU).
    use_peerdirect
        Send chunks directly from GPU memory (requires supported GPU).
    monitor
        :class:`Monitor` to use for generating multiple :class:`~asyncio.Queue`
        objects needed to communicate between functions, and handling basic
        reporting for :class:`~asyncio.Queue` sizes and events.
    """

    # TODO: VERSION means interface version, rather than software version. It
    # will need to wait on a proper ICD for a release.
    VERSION = "katgpucbf-fgpu-icd-0.1"
    BUILD_STATE = __version__

    def __init__(
        self,
        *,
        katcp_host: str,
        katcp_port: int,
        context: AbstractContext,
        srcs: List[Union[str, List[Tuple[str, int]]]],
        src_interface: Optional[str],
        src_ibv: bool,
        src_affinity: List[int],
        src_comp_vector: List[int],
        src_packet_samples: int,
        src_buffer: int,
        dst: List[Endpoint],
        dst_interface: str,
        dst_ttl: int,
        dst_ibv: bool,
        dst_packet_payload: int,
        dst_affinity: int,
        dst_comp_vector: int,
        adc_rate: float,
        feng_id: int,
        spectra: int,
        acc_len: int,
        channels: int,
        taps: int,
        quant_scale: float,
        mask_timestamp: bool,
        use_gdrcopy: bool,
        use_peerdirect: bool,
        monitor: Monitor,
    ) -> None:
        super(Engine, self).__init__(katcp_host, katcp_port)
        sensors: List[aiokatcp.Sensor] = [
            aiokatcp.Sensor(
                int,
                "input-missing-heaps-total",
                "number of heaps dropped on the input",
                default=0,
                initial_status=aiokatcp.Sensor.Status.NOMINAL,
                # TODO: Think about what status_func should do for the status of the
                # sensor. If it goes into "warning" as soon as a single packet is
                # dropped, then it may not be too useful. Having the information
                # necessary to implement this may involve shifting things between
                # classes.
                auto_strategy=aiokatcp.SensorSampler.Strategy.EVENT_RATE,
                auto_strategy_parameters=(1.0, 10.0),  # No more than once per second, at least once every 10 seconds.
            ),
            aiokatcp.Sensor(
                float,
                "quant-scale",
                "rescaling factor to apply before 8-bit requantisation",
                default=quant_scale,
                initial_status=aiokatcp.Sensor.Status.NOMINAL,
            ),
        ]
        for sensor in sensors:
            self.sensors.add(sensor)

        if use_gdrcopy:
            import gdrcopy.pycuda

            gdr = gdrcopy.Gdr()

        self.delay_model = MultiDelayModel()
        queue = context.create_command_queue()
        template = ComputeTemplate(context, taps)
        chunk_samples = spectra * channels * 2
        extra_samples = taps * channels * 2
        compute = template.instantiate(queue, chunk_samples + extra_samples, spectra, acc_len, channels)
        device_weights = compute.slots["weights"].allocate(accel.DeviceAllocator(context))
        device_weights.set(queue, generate_weights(channels, taps))
        compute.quant_scale = quant_scale
        pols = compute.pols
        self._processor = Processor(compute, self.delay_model, use_gdrcopy, monitor, self.sensors)

        ringbuffer_capacity = 2
        ring = recv.Ringbuffer(ringbuffer_capacity)
        monitor.event_qsize("recv_ringbuffer", 0, ringbuffer_capacity)
        self._srcs = list(srcs)
        self._src_comp_vector = list(src_comp_vector)
        self._src_interface = src_interface
        self._src_buffer = src_buffer
        self._src_streams = [
            recv.Stream(
                pol,
                compute.sample_bits,
                src_packet_samples,
                chunk_samples,
                ring,
                src_affinity[pol],
                mask_timestamp=mask_timestamp,
                use_gdrcopy=use_gdrcopy,
                monitor=monitor,
            )
            for pol in range(pols)
        ]
        src_chunks_per_stream = 4
        monitor.event_qsize("free_chunks", 0, src_chunks_per_stream * len(self._src_streams))
        for pol, stream in enumerate(self._src_streams):
            for _ in range(src_chunks_per_stream):
                if use_gdrcopy:
                    device_bytes = compute.slots[f"in{pol}"].required_bytes()
                    with context:
                        device_raw, buf_raw, _ = gdrcopy.pycuda.allocate_raw(gdr, device_bytes)
                    buf = np.frombuffer(buf_raw, np.uint8)
                    # The device buffer contains extra space for copying the head
                    # of the following chunk, but we don't need that in the host
                    # mapping.
                    buf = buf[: stream.chunk_bytes]
                    # Hack to work around limitations in katsdpsigproc and pycuda
                    device_array = accel.DeviceArray(context, (device_bytes,), np.uint8, raw=int(device_raw))
                    device_array.buffer.base = device_raw
                    chunk = recv.Chunk(buf, device_array)
                else:
                    buf = accel.HostArray((stream.chunk_bytes,), np.uint8, context=context)
                    chunk = recv.Chunk(buf)
                stream.add_chunk(chunk)
        send_chunks = []
        send_shape = (spectra // acc_len, channels, acc_len, pols, 2)
        send_dtype = np.dtype(np.int8)
        for _ in range(4):
            if use_peerdirect:
                dev = accel.DeviceArray(context, send_shape, send_dtype)
                buf = dev.buffer.gpudata.as_buffer(int(np.product(send_shape) * send_dtype.itemsize))
                send_chunks.append(send.Chunk(buf, dev))
            else:
                buf = accel.HostArray(send_shape, send_dtype, context=context)
                send_chunks.append(send.Chunk(buf))
        memory_regions = [chunk.base for chunk in send_chunks]
        if use_peerdirect:
            memory_regions.extend(self._processor.peerdirect_memory_regions)
        # Send a bit faster than nominal rate to account for header overheads
        rate = pols * adc_rate * send_dtype.itemsize * 1.1
        # There is a SPEAD header, 8 item pointers, and 3 padding pointers for
        # a 96 byte header, matching the MeerKAT packet format.
        self._sender = send.Sender(
            len(send_chunks),
            memory_regions,
            dst_affinity,
            dst_comp_vector,
            feng_id,
            [(d.host, d.port) for d in dst],
            dst_ttl,
            dst_interface,
            dst_ibv,
            dst_packet_payload + 96,  # TODO make this into some kind of parameter. A naked 96 makes me nervous.
            rate,
            len(send_chunks) * spectra // acc_len * len(dst),
            monitor,
        )
        monitor.event_qsize("send_free_ringbuffer", 0, len(send_chunks))
        for schunk in send_chunks:
            self._sender.push_free_ring(schunk)

    async def request_quant_scale(self, ctx, quant_scale: float) -> None:
        """Set the quant scale."""
        self._processor.compute.quant_scale = quant_scale
        # We'll use the actual value of the property instead of the argument
        # passed here, in case there's some kind of setter function which may
        # modify it in any way.
        self.sensors["quant-scale"].set_value(self._processor.compute.quant_scale)

    async def request_delays(self, ctx, start_time: int, delays: str) -> None:
        """Set the delay and fringe correction using a first-order polynomial.

        .. danger::

          For the time being, this function takes the ``start_time`` argument and
          just sticks it in the (seemingly) appropriate place in the delay model.
          However, this is actually wrong. The time given by CAM is in UNIX time,
          while the time expected there is in digitiser sample counts.

          In order to convert between the two, we need to know the digitiser's
          "epoch", and we don't have provision for that in the F-engine so far,
          as far as I am aware.

        .. todo::

          Make the request's fail replies more informative in the case of
          malformed requests.
        """

        def comma_string_to_float(comma_string: str) -> Tuple[float, float]:
            a_str, b_str = comma_string.split(",")
            a = float(a_str)
            b = float(b_str)
            return a, b

        delay_str, phase_str = delays.split(":")
        delay, delay_rate = comma_string_to_float(delay_str)
        phase, phase_rate = comma_string_to_float(phase_str)

        new_linear_model = LinearDelayModel(start_time, delay, delay_rate, phase, phase_rate)

        self.delay_model.add(new_linear_model)

    async def run(self) -> None:
        """Run the engine.

        This function adds the receive, processing and transmit tasks onto the
        event loop and does the `gather` so that they can do their thing
        concurrently.

        .. todo::

          The shutdown process is something of a wild west at the moment. It
          needs fairly serious cleaning up. One aspect of this will be the
          `await self.stop()` in the `finally:` statement. If the task is
          cancelled, it will raise an exception, and if the finally was already
          doing cleanup from an exception then I think you lose one of the
          exceptions. Which is a problem.
        """
        loop = asyncio.get_event_loop()
        await self.start()
        try:
            for pol, stream in enumerate(self._src_streams):
                src = self._srcs[pol]
                if isinstance(src, str):
                    stream.add_udp_pcap_file_reader(src)
                else:
                    if self._src_interface is None:
                        raise ValueError("src_interface is required for UDP sources")
                    # TODO: use src_ibv                     ...?
                    stream.add_udp_ibv_reader(src, self._src_interface, self._src_buffer, self._src_comp_vector[pol])
            tasks = [
                loop.create_task(self._processor.run_processing(self._src_streams)),
                loop.create_task(self._processor.run_receive(self._src_streams)),
                loop.create_task(self._processor.run_transmit(self._sender)),
            ]
            await asyncio.gather(*tasks)
        finally:
            for stream in self._src_streams:
                stream.stop()
            self._sender.stop()
            await self.stop()<|MERGE_RESOLUTION|>--- conflicted
+++ resolved
@@ -12,13 +12,8 @@
 from .. import __version__
 from . import recv, send
 from .compute import ComputeTemplate
-<<<<<<< HEAD
 from .delay import LinearDelayModel, MultiDelayModel
-from .monitor import FileMonitor, Monitor, NullMonitor
-=======
-from .delay import MultiDelayModel
 from .monitor import Monitor
->>>>>>> 2bdd1cd8
 from .process import Processor
 
 
