"""Engine class, which combines all the processing steps for a single digitiser data stream."""

import asyncio
from typing import List, Tuple, Union, Optional
from katsdptelstate.endpoint import Endpoint

import numpy as np
import katsdpsigproc.accel as accel
import aiokatcp

from . import recv, send
from .compute import ComputeTemplate
from .process import Processor
from .delay import MultiDelayModel
from .monitor import Monitor
from katsdpsigproc.abc import AbstractContext

from . import __version__


def generate_weights(channels: int, taps: int) -> np.ndarray:
    """Generate Hann-window weights for the F-engine's PFB-FIR.

    .. todo::

      Check for off-by-one/off-by-half issues. Seems to produce a filter which
      is not perfectly symmetrical, which could produce some phase response in
      the frequency domain.

    Parameters
    ----------
    channels
        Number of channels in the PFB.
    taps
        Number of taps in the PFB-FIR.

    Returns
    -------
    :class:`numpy.ndarray`
        Array containing the weights for the PFB-FIR filters, as
        single-precision floats.
    """
    step = 2 * channels
    window_size = step * taps
    idx = np.arange(window_size)
    hann = np.square(np.sin(np.pi * idx / (window_size - 1)))
    sinc = np.sinc(idx / step - taps / 2)
    weights = hann * sinc
    return weights.astype(np.float32)


class Engine(aiokatcp.DeviceServer):
    """A logical grouping to combine a `Processor` with other things it needs.

    The Engine class is essentially a wrapper around a
    :class:`~katfgpu.process.Processor` object, but adds a delay model, and
    source and sender functionality.

    .. todo::

      Perhaps in a future iteration, :class:`~katfgpu.process.Processor` could
      be folded into :class:`Engine`.

    .. todo::

      The :class:`Engine` needs to have more sensors and requests added to it,
      according to whatever the design is going to be. SKARAB didn't have katcp
      capability, that was all in corr2, so we need to figure out how to best
      control these engines. This docstring should also be updated to reflect
      its new nature as an inheritor of :class:`aiokatcp.DeviceServer`.

    Parameters
    ----------
    katcp_host
        Hostname or IP on which to listen for KATCP C&M connections.
    katcp_port
        Network port on which to listen for KATCP C&M connections.
    context
        The accelerator (OpenCL or CUDA) context to use for running the Engine.
    srcs
        A list of source endpoints for the incoming data.
    src_interface
        IP address of the network device to use for input.
    src_ibv
        Use ibverbs for input.
    src_affinity
        List of CPU cores for input-handling threads. Must be one number per
        pol.
    src_comp_vector
        Completion vectors for source streams, or -1 for polling.
        See :class:`spead2.recv.UdpIbvConfig` for further information.
    src_packet_samples
        The number of samples per digitiser packet.
    src_buffer
        The size of the network receive buffer (per polarisation).
    dst
        A list of destination endpoints for the outgoing data.
    dst_interface
        IP address of the network device to use for output.
    dst_ttl
        TTL for outgoing packets.
    dst_ibv
        Use ibverbs for output.
    dst_packet_payload
        Size for output packets (voltage payload only, headers and padding are
        added to this).
    dst_affinity
        CPU core for output-handling thread.
    dst_comp_vector
        Completion vector for transmission, or -1 for polling.
        See :class:`spead2.send.UdpIbvConfig` for further information.
    adc_rate
        Digitiser sampling rate (in Hz), used to determine transmission rate.
    feng_id
        ID of the F-engine indicating which one in the array this is. Included
        in the output heaps so that the X-engine can determine where the data
        fits in.
    spectra
        Number of spectra that will be produced from a chunk of incoming
        digitiser data.
    acc_len
        Number of spectra in each output heap.
    channels
        Number of output channels to produce.
    taps
        Number of taps in each branch of the PFB-FIR
    quant_scale
        Rescaling factor to apply before 8-bit requantisation.
    mask_timestamp
        Mask off bottom bits of timestamp (workaround for broken digitiser).
    use_gdrcopy
        Assemble chunks directly in GPU memory (requires supported GPU).
    use_peerdirect
        Send chunks directly from GPU memory (requires supported GPU).
    monitor
        :class:`Monitor` to use for generating multiple :class:`~asyncio.Queue`
        objects needed to communicate between functions, and handling basic
        reporting for :class:`~asyncio.Queue` sizes and events.
    """

<<<<<<< HEAD
    # TODO: Un-hardcode these things once some sort of versioning system is in
    # place.
=======
>>>>>>> c159e215
    VERSION = __version__
    BUILD_STATE = __version__

    def __init__(
        self,
        *,
        katcp_host: str,
        katcp_port: int,
        context: AbstractContext,
        srcs: List[Union[str, List[Tuple[str, int]]]],
        src_interface: Optional[str],
        src_ibv: bool,
        src_affinity: List[int],
        src_comp_vector: List[int],
        src_packet_samples: int,
        src_buffer: int,
        dst: List[Endpoint],
        dst_interface: str,
        dst_ttl: int,
        dst_ibv: bool,
        dst_packet_payload: int,
        dst_affinity: int,
        dst_comp_vector: int,
        adc_rate: float,
        feng_id: int,
        spectra: int,
        acc_len: int,
        channels: int,
        taps: int,
        quant_scale: float,
        mask_timestamp: bool,
        use_gdrcopy: bool,
        use_peerdirect: bool,
        monitor: Monitor,
    ) -> None:
        super(Engine, self).__init__(katcp_host, katcp_port)
        sensors = [
            aiokatcp.Sensor(
                int,
                "input-missing-heaps-total",
                "number of packets dropped on the input",
                default=0,
                initial_status=aiokatcp.Sensor.Status.NOMINAL,
                # TODO: Think about what status_func should do for the status of the
                # sensor. If it goes into "warning" as soon as a single packet is
                # dropped, then it may not be too useful. Having the information
                # necessary to implement this may involve shifting things between
                # classes.
                auto_strategy=aiokatcp.SensorSampler.Strategy.EVENT_RATE,
                auto_strategy_parameters=(1.0, 10.0),  # No more than once per second, at least once every 10 seconds.
            ),
            aiokatcp.Sensor(
                int,
                "quant-scale",
                "rescaling factor to apply before 8-bit requantisation",
                default=quant_scale,
                initial_status=aiokatcp.Sensor.Status.NOMINAL,
            ),
        ]
        for sensor in sensors:
            self.sensors.add(sensor)

        if use_gdrcopy:
            import gdrcopy.pycuda

            gdr = gdrcopy.Gdr()

        self.delay_model = MultiDelayModel()
        queue = context.create_command_queue()
        template = ComputeTemplate(context, taps)
        chunk_samples = spectra * channels * 2
        extra_samples = taps * channels * 2
        compute = template.instantiate(queue, chunk_samples + extra_samples, spectra, acc_len, channels)
        device_weights = compute.slots["weights"].allocate(accel.DeviceAllocator(context))
        device_weights.set(queue, generate_weights(channels, taps))
        compute.quant_scale = quant_scale
        pols = compute.pols
        self._processor = Processor(compute, self.delay_model, use_gdrcopy, monitor, self.sensors)

        ringbuffer_capacity = 2
        ring = recv.Ringbuffer(ringbuffer_capacity)
        monitor.event_qsize("recv_ringbuffer", 0, ringbuffer_capacity)
        self._srcs = list(srcs)
        self._src_comp_vector = list(src_comp_vector)
        self._src_interface = src_interface
        self._src_buffer = src_buffer
        self._src_streams = [
            recv.Stream(
                pol,
                compute.sample_bits,
                src_packet_samples,
                chunk_samples,
                ring,
                src_affinity[pol],
                mask_timestamp=mask_timestamp,
                use_gdrcopy=use_gdrcopy,
                monitor=monitor,
            )
            for pol in range(pols)
        ]
        src_chunks_per_stream = 4
        monitor.event_qsize("free_chunks", 0, src_chunks_per_stream * len(self._src_streams))
        for pol, stream in enumerate(self._src_streams):
            for _ in range(src_chunks_per_stream):
                if use_gdrcopy:
                    device_bytes = compute.slots[f"in{pol}"].required_bytes()
                    with context:
                        device_raw, buf_raw, _ = gdrcopy.pycuda.allocate_raw(gdr, device_bytes)
                    buf = np.frombuffer(buf_raw, np.uint8)
                    # The device buffer contains extra space for copying the head
                    # of the following chunk, but we don't need that in the host
                    # mapping.
                    buf = buf[: stream.chunk_bytes]
                    # Hack to work around limitations in katsdpsigproc and pycuda
                    device_array = accel.DeviceArray(context, (device_bytes,), np.uint8, raw=int(device_raw))
                    device_array.buffer.base = device_raw
                    chunk = recv.Chunk(buf, device_array)
                else:
                    buf = accel.HostArray((stream.chunk_bytes,), np.uint8, context=context)
                    chunk = recv.Chunk(buf)
                stream.add_chunk(chunk)
        send_chunks = []
        send_shape = (spectra // acc_len, channels, acc_len, pols, 2)
        send_dtype = np.dtype(np.int8)
        for _ in range(4):
            if use_peerdirect:
                dev = accel.DeviceArray(context, send_shape, send_dtype)
                buf = dev.buffer.gpudata.as_buffer(int(np.product(send_shape) * send_dtype.itemsize))
                send_chunks.append(send.Chunk(buf, dev))
            else:
                buf = accel.HostArray(send_shape, send_dtype, context=context)
                send_chunks.append(send.Chunk(buf))
        memory_regions = [chunk.base for chunk in send_chunks]
        if use_peerdirect:
            memory_regions.extend(self._processor.peerdirect_memory_regions)
        # Send a bit faster than nominal rate to account for header overheads
        rate = pols * adc_rate * send_dtype.itemsize * 1.1
        # There is a SPEAD header, 8 item pointers, and 3 padding pointers for
        # a 96 byte header, matching the MeerKAT packet format.
        self._sender = send.Sender(
            len(send_chunks),
            memory_regions,
            dst_affinity,
            dst_comp_vector,
            feng_id,
            [(d.host, d.port) for d in dst],
            dst_ttl,
            dst_interface,
            dst_ibv,
            dst_packet_payload + 96,  # TODO make this into some kind of parameter. A naked 96 makes me nervous.
            rate,
            len(send_chunks) * spectra // acc_len * len(dst),
            monitor,
        )
        monitor.event_qsize("send_free_ringbuffer", 0, len(send_chunks))
        for schunk in send_chunks:
            self._sender.push_free_ring(schunk)

    async def request_quant_scale(self, ctx, quant_scale: float) -> None:
        """Set the quant scale."""
        self._processor.compute.quant_scale = quant_scale
        # We'll use the actual value of the property instead of the argument
        # passed here, in case there's some kind of setter function which may
        # modify it in any way.
        self.sensors["quant-scale"].set_value(self._processor.compute.quant_scale)

    async def run(self) -> None:
        """Run the engine.

        This function adds the receive, processing and transmit tasks onto the
        event loop and does the `gather` so that they can do their thing
        concurrently.

        .. todo::

          The shutdown process is something of a wild west at the moment. It
          needs fairly serious cleaning up. One aspect of this will be the
          `await self.stop()` in the `finally:` statement. If the task is
          cancelled, it will raise an exception, and if the finally was already
          doing cleanup from an exception then I think you lose one of the
          exceptions. Which is a problem.
        """
        loop = asyncio.get_event_loop()
        await self.start()
        try:
            for pol, stream in enumerate(self._src_streams):
                src = self._srcs[pol]
                if isinstance(src, str):
                    stream.add_udp_pcap_file_reader(src)
                else:
                    if self._src_interface is None:
                        raise ValueError("src_interface is required for UDP sources")
                    # TODO: use src_ibv                     ...?
                    stream.add_udp_ibv_reader(src, self._src_interface, self._src_buffer, self._src_comp_vector[pol])
            tasks = [
                loop.create_task(self._processor.run_processing(self._src_streams)),
                loop.create_task(self._processor.run_receive(self._src_streams)),
                loop.create_task(self._processor.run_transmit(self._sender)),
            ]
            await asyncio.gather(*tasks)
        finally:
            for stream in self._src_streams:
                stream.stop()
            self._sender.stop()
            await self.stop()<|MERGE_RESOLUTION|>--- conflicted
+++ resolved
@@ -138,11 +138,6 @@
         reporting for :class:`~asyncio.Queue` sizes and events.
     """
 
-<<<<<<< HEAD
-    # TODO: Un-hardcode these things once some sort of versioning system is in
-    # place.
-=======
->>>>>>> c159e215
     VERSION = __version__
     BUILD_STATE = __version__
 
