################################################################################
# Copyright (c) 2020-2023, National Research Foundation (SARAO)
#
# Licensed under the BSD 3-Clause License (the "License"); you may not use
# this file except in compliance with the License. You may obtain a copy
# of the License at
#
#   https://opensource.org/licenses/BSD-3-Clause
#
# Unless required by applicable law or agreed to in writing, software
# distributed under the License is distributed on an "AS IS" BASIS,
# WITHOUT WARRANTIES OR CONDITIONS OF ANY KIND, either express or implied.
# See the License for the specific language governing permissions and
# limitations under the License.
################################################################################

"""Engine class, which combines all the processing steps for a single digitiser data stream."""

import asyncio
import itertools
import logging
import math
import numbers
from collections.abc import Iterable, Sequence
from dataclasses import dataclass
from functools import partial

import aiokatcp
import katsdpsigproc.accel as accel
import numpy as np
import spead2.recv
from katsdpsigproc.abc import AbstractCommandQueue, AbstractContext, AbstractEvent
from katsdpsigproc.resource import async_wait_for_events

from .. import (
    BYTE_BITS,
    COMPLEX,
    DESCRIPTOR_TASK_NAME,
    GPU_PROC_TASK_NAME,
    MIN_SENSOR_UPDATE_PERIOD,
    N_POLS,
    RECV_TASK_NAME,
    SEND_TASK_NAME,
    SPEAD_DESCRIPTOR_INTERVAL_S,
    __version__,
)
from .. import recv as base_recv
from ..monitor import Monitor
from ..queue_item import QueueItem
from ..recv import RX_SENSOR_TIMEOUT_CHUNKS, RX_SENSOR_TIMEOUT_MIN
from ..ringbuffer import ChunkRingbuffer
from ..send import DescriptorSender
from ..utils import DeviceStatusSensor, TimeConverter, add_time_sync_sensors
from . import DIG_POWER_DBFS_HIGH, DIG_POWER_DBFS_LOW, recv, send
from .compute import Compute, ComputeTemplate
from .delay import AbstractDelayModel, LinearDelayModel, MultiDelayModel, wrap_angle
from .output import Output, WidebandOutput

logger = logging.getLogger(__name__)


def _sample_models(
    delay_models: Iterable[AbstractDelayModel], start: int, stop: int, step: int
) -> tuple[np.ndarray, np.ndarray, np.ndarray]:
    """Call :meth:`.AbstractDelayModel.range` on multiple delay models and stack results."""
    # Each element of parts is a tuple of results from one delay model
    parts = [model.range(start, stop, step) for model in delay_models]
    # Transpose so that each element of groups is one result from all delay models
    return tuple(np.stack(group) for group in zip(*parts))  # type: ignore


def generate_weights(channels: int, taps: int, w_cutoff: float) -> np.ndarray:
    """Generate Hann-window weights for the F-engine's PFB-FIR.

    The resulting weights are normalised such that the sum of
    squares is 1.

    Parameters
    ----------
    channels
        Number of channels in the PFB.
    taps
        Number of taps in the PFB-FIR.
    w_cutoff
        Scaling factor for the width of the channel response.

    Returns
    -------
    :class:`numpy.ndarray`
        Array containing the weights for the PFB-FIR filters, as
        single-precision floats.
    """
    step = 2 * channels
    window_size = step * taps
    idx = np.arange(window_size)
    hann = np.square(np.sin(np.pi * idx / (window_size - 1)))
    sinc = np.sinc(w_cutoff * ((idx + 0.5) / step - taps / 2))
    weights = hann * sinc
    # Work around https://github.com/numpy/numpy/issues/21898
    weights /= np.sqrt(np.sum(np.square(weights)))  # type: ignore[misc]
    return weights.astype(np.float32)


@dataclass
class PolInItem:
    """Polarisation-specific elements of :class:`InItem`."""

    #: A device memory region for storing the raw samples.
    samples: accel.DeviceArray | None
    #: Bitmask indicating which packets were present in the chunk.
    present: np.ndarray
    #: Cumulative sum over :attr:`present`. It is up to the caller
    #: to compute it at the appropriate time.
    present_cumsum: np.ndarray
    #: Chunk to return to recv after processing (used with vkgdr only).
    chunk: recv.Chunk | None = None


class InItem(QueueItem):
    """Item for use in input queues.

    This Item references GPU memory regions for input samples from both
    polarisations, with metadata describing their dimensions (number of samples
    and bitwidth of samples) in addition to the features of :class:`QueueItem`.

    An example of usage is as follows:

    .. code-block:: python

        # In the receive function
        my_in_item.pol_data[pol].samples.set_region(...)  # start copying sample data to the GPU,
        my_in_item.add_marker(command_queue)
        self._in_queue.put_nowait(my_in_item)
        ...
        # in the processing function
        next_in_item = await self._in_queue.get() # get the item from the queue
        next_in_item.enqueue_wait_for_events(command_queue) # wait for its data to be completely copied
        ... # carry on executing kernels or whatever needs to be done with the data

    Parameters
    ----------
    context
        CUDA context in which to allocate memory.
    layout
        Layout of the source stream.
    n_samples
        Number of digitised samples to hold, per polarisation
    timestamp
        Timestamp of the oldest digitiser sample represented in the data.
    use_vkgdr
        Use vkgdr to write sample data directly to the GPU rather than staging in
        host memory.
    """

    #: Per-polarisation data
    pol_data: list[PolInItem]
    #: Number of samples in each :class:`~katsdpsigproc.accel.DeviceArray` in :attr:`PolInItem.samples`
    n_samples: int
    #: Bitwidth of the data in :attr:`PolInItem.samples`
    dig_sample_bits: int
    #: Number of pipelines still using this item
    refcount: int

    def __init__(
        self,
        context: AbstractContext,
        layout: recv.Layout,
        n_samples: int,
        timestamp: int = 0,
        *,
        use_vkgdr: bool = False,
    ) -> None:
        self.dig_sample_bits = layout.sample_bits
        self.pol_data = []
        present_size = accel.divup(n_samples, layout.heap_samples)
        data_size = n_samples * self.dig_sample_bits // BYTE_BITS
        for _pol in range(N_POLS):
            if use_vkgdr:
                # Memory belongs to the chunks, and we set samples when
                # initialising the item from the chunks.
                sample_data = None
            else:
                # Compute requires 1 byte of padding
                sample_data = accel.DeviceArray(context, (data_size,), np.uint8, padded_shape=(data_size + 1,))
            self.pol_data.append(
                PolInItem(
                    samples=sample_data,
                    present=np.zeros(present_size, dtype=bool),
                    present_cumsum=np.zeros(present_size + 1, np.uint32),
                )
            )
        self.refcount = 0
        super().__init__(timestamp)

    def reset(self, timestamp: int = 0) -> None:
        """Reset the item.

        Zero the timestamp, empty the event list and set number of samples to
        zero.
        """
        super().reset(timestamp)
        self.n_samples = 0

    @property
    def capacity(self) -> int:  # noqa: D401
        """Memory capacity in samples.

        The amount of space allocated to each polarisation stored in
        :attr:`PolInData.samples`.
        """
        assert self.pol_data[0].samples is not None
        return self.pol_data[0].samples.shape[0] * BYTE_BITS // self.dig_sample_bits

    @property
    def end_timestamp(self) -> int:  # noqa: D401
        """Past-the-end (i.e. latest plus 1) timestamp of the item."""
        return self.timestamp + self.n_samples


class OutItem(QueueItem):
    """Item for use in output queues.

    This Item references GPU memory regions for output spectra from both
    polarisations, with something about the fine delay, in addition to the
    features of :class:`QueueItem`.

    An example of usage is as follows:

    .. code-block:: python

        # In the processing function
        compute.run_some_dsp(my_out_item.spectra) # Run the DSP, whatever it is.
        my_out_item.add_marker(command_queue)
        self._out_queue.put_nowait(my_out_item)
        ...
        # in the transmit function
        next_out_item = await self._out_queue.get() # get the item from the queue
        next_out_item.enqueue_wait_for_events(download_queue) # wait for event indicating DSP is finished
        next_out_item.get_async(download_queue) # Start copying data back to the host
        ... # Normally you'd put a marker on the queue again so that you know when the
            # copy is finished, but this needn't be attached to the item unless
            # there's another queue afterwards.

    Parameters
    ----------
    compute
        F-engine Operation Sequence detailing the DSP happening on the data,
        including details for buffers, context, shapes, slots, etc.
    timestamp
        Timestamp of the first spectrum in the `OutItem`.
    """

    #: Output data, a collection of spectra, arranged in memory by pol and by heap.
    spectra: accel.DeviceArray
    #: Output saturation count, per pol
    saturation: accel.DeviceArray
    #: Output sum of squared samples, per pol
    dig_total_power: list[accel.DeviceArray]
    #: Provides a scratch space for collecting per-spectrum fine delays while
    #: the `OutItem` is being prepared. When the `OutItem` is placed onto the
    #: queue it is copied to the `Compute`.
    fine_delay: accel.HostArray
    #: A similar scratch space for collecting per-spectrum phase offsets while
    #: the :class:`OutItem` is being prepared.
    phase: accel.HostArray
    #: Per-channel gains
    gains: accel.HostArray
    #: Bit-mask indicating which spectra contain valid data and should be transmitted.
    present: np.ndarray
    #: Number of spectra contained in :attr:`spectra`.
    n_spectra: int
    #: Corresponding chunk for transmission (only used in PeerDirect mode).
    chunk: send.Chunk | None = None

    def __init__(self, compute: Compute, timestamp: int = 0) -> None:
        allocator = accel.DeviceAllocator(compute.template.context)
        self.spectra = compute.slots["out"].allocate(allocator, bind=False)
        self.saturated = compute.slots["saturated"].allocate(allocator, bind=False)
        self.dig_total_power = [
            compute.slots[f"dig_total_power{pol}"].allocate(allocator, bind=False) for pol in range(N_POLS)
        ]
        self.fine_delay = compute.slots["fine_delay"].allocate_host(compute.template.context)
        self.phase = compute.slots["phase"].allocate_host(compute.template.context)
        self.gains = compute.slots["gains"].allocate_host(compute.template.context)
        self.present = np.zeros(self.fine_delay.shape[0], dtype=bool)
        super().__init__(timestamp)

    def reset(self, timestamp: int = 0) -> None:
        """Reset the item.

        Zero the item's timestamp, empty the event list and set number of
        spectra to zero.

        This does *not* zero the dig_total_power counters. Use :meth:`reset_all`
        for that.
        """
        super().reset(timestamp)
        self.n_spectra = 0

    def reset_all(self, command_queue: AbstractCommandQueue, timestamp: int = 0) -> None:
        """Fully reset the item.

        In addition to the work done by :meth:`reset`, zero out GPU
        accumulators, using the given command queue. No events are added
        associated with this; it is assumed that the same command queue will
        be used to subsequently operate on the accumulators.
        """
        self.reset(timestamp)
        for buf in self.dig_total_power:
            buf.zero(command_queue)

    @property
    def end_timestamp(self) -> int:  # noqa: D401
        """Past-the-end timestamp of the item.

        Following Python's normal exclusive-end convention.
        """
        return self.timestamp + self.n_spectra * 2 * self.channels

    @property
    def channels(self) -> int:  # noqa: D401
        """Number of channels."""
        return self.spectra.shape[1]

    @property
    def capacity(self) -> int:  # noqa: D401
        """Number of spectra stored in memory for each polarisation."""
        # PostProc's __init__ method gives this as (spectra // spectra_per_heap)*(spectra_per_heap), so
        # basically, the number of spectra.
        return self.spectra.shape[0] * self.spectra.shape[2]

    @property
    def pols(self) -> int:  # noqa: D401
        """Number of polarisations."""
        return self.spectra.shape[3]


def format_complex(value: numbers.Complex) -> str:
    """Format a complex number for a katcp request.

    The ICD specifies that complex numbers have the format real+imaginary j.
    Python's default formatting contains parentheses if real is non-zero, and
    omits the real part if it is zero. For a numpy value it also only includes
    enough significant figures for the dtype, which means that reading it back
    as a Python complex may not give exactly the same value.
    """
    return f"{value.real}{value.imag:+}j"


def dig_pwr_dbfs_status(value: float) -> aiokatcp.Sensor.Status:
    """Compute status for dig-pwr-dbfs sensor."""
    if DIG_POWER_DBFS_LOW <= value <= DIG_POWER_DBFS_HIGH:
        return aiokatcp.Sensor.Status.NOMINAL
    else:
        return aiokatcp.Sensor.Status.WARN


def _parse_gains(*values: str, channels: int, default_gain: complex | None) -> np.ndarray:
    """Parse the gains passed to :meth:`request-gain` or :meth:`request-gain-all`.

    If a single value is given it is expanded to a value per channel. If
    `default_gain` is not ``None``, the string "default" may be given to
    restore the default gains set via command line.

    The caller must ensure that `values` contains either 1 or `channels`
    items. :meth:`request_gain` handles the case where no values are given
    for querying existing gains.

    Failures are reported by raising an appropriate
    :exc:`aiokatcp.FailReply`.
    """
    if default_gain is not None and values == ("default",):
        gains = np.full(channels, default_gain, dtype=np.complex64)
    else:
        try:
            gains = np.array([complex(v) for v in values], dtype=np.complex64)
        except ValueError:
            raise aiokatcp.FailReply("invalid formatting of complex number")
    if not np.all(np.isfinite(gains)):
        raise aiokatcp.FailReply("non-finite gains are not permitted")
    if len(gains) == 1:
        gains = gains.repeat(channels)
    return gains


class Pipeline:
    """Processing pipeline for a single output stream."""

    def __init__(self, output: Output, engine: "Engine", context: AbstractContext, substreams: Sequence[int]) -> None:
        # Tuning knobs not exposed via arguments
        n_send = 4
        n_out = n_send if engine.use_peerdirect else 2

        self.engine = engine
        self.output = output
        self.substreams = substreams
        assert len(substreams) == len(output.dst)
        self._in_queue: asyncio.Queue[InItem | None] = engine.monitor.make_queue(f"{output.name}.in_queue", engine.n_in)
        self._out_queue: asyncio.Queue[OutItem | None] = engine.monitor.make_queue(f"{output.name}.out_queue", n_out)
        self._out_free_queue: asyncio.Queue[OutItem] = engine.monitor.make_queue(f"{output.name}.out_free_queue", n_out)
        self._send_free_queue: asyncio.Queue[send.Chunk] = engine.monitor.make_queue(
            f"{output.name}.send_free_queue", n_send
        )
        self._in_item: InItem | None = None

        # Initialise self._compute
        compute_queue = context.create_command_queue()
        self._download_queue = context.create_command_queue()
        template = ComputeTemplate(context, output.taps, output.channels, engine.src_layout.sample_bits)
        self._compute = template.instantiate(compute_queue, engine.n_samples, self.spectra, engine.spectra_per_heap)
        device_weights = self._compute.slots["weights"].allocate(accel.DeviceAllocator(context))
        device_weights.set(compute_queue, generate_weights(output.channels, output.taps, output.w_cutoff))

        # Initialize sending
        self.send_chunks = self._init_send(substreams, engine.use_peerdirect)
        self._out_item = self._out_free_queue.get_nowait()
        self._out_item.reset_all(compute_queue)

        # Initialize delays and gains
        self.delay_models: list[MultiDelayModel] = []
        self.gains = np.zeros((output.channels, self.pols), np.complex64)
        self._populate_sensors()
        self._init_delay_gain()

        self.descriptor_heap = send.make_descriptor_heap(
            channels_per_substream=output.channels // len(substreams),
            spectra_per_heap=engine.spectra_per_heap,
        )

    def _populate_sensors(self) -> None:
        sensors = self.engine.sensors
        for pol in range(N_POLS):
            sensors.add(
                aiokatcp.Sensor(
                    str,
                    f"{self.output.name}.input{pol}.eq",
                    "For this input, the complex, unitless, per-channel digital scaling factors "
                    "implemented prior to requantisation",
                    initial_status=aiokatcp.Sensor.Status.NOMINAL,
                )
            )
            sensors.add(
                aiokatcp.Sensor(
                    str,
                    f"{self.output.name}.input{pol}.delay",
                    "The delay settings for this input: (loadmcnt <ADC sample "
                    "count when model was loaded>, delay <in seconds>, "
                    "delay-rate <unit-less or, seconds-per-second>, "
                    "phase <radians>, phase-rate <radians per second>).",
                )
            )
            # TODO[nb]: it may be better to make this a single sensor and
            # have only one of the pipelines update it.
            sensors.add(
                aiokatcp.Sensor(
                    float,
                    f"{self.output.name}.input{pol}.dig-pwr-dbfs",
                    "Digitiser ADC average power",
                    units="dBFS",
                    status_func=dig_pwr_dbfs_status,
                    auto_strategy=aiokatcp.SensorSampler.Strategy.EVENT_RATE,
                    auto_strategy_parameters=(MIN_SENSOR_UPDATE_PERIOD, math.inf),
                )
            )
            sensors.add(
                aiokatcp.Sensor(
                    int,
                    f"{self.output.name}.input{pol}.feng-clip-cnt",
                    "Number of output samples that are saturated",
                    default=0,
                    initial_status=aiokatcp.Sensor.Status.NOMINAL,
                    auto_strategy=aiokatcp.SensorSampler.Strategy.EVENT_RATE,
                    auto_strategy_parameters=(MIN_SENSOR_UPDATE_PERIOD, math.inf),
                )
            )

    def _init_delay_gain(self) -> None:
        """Initialise the delays and gains."""
        for pol in range(N_POLS):
            delay_sensor = self.engine.sensors[f"{self.output.name}.input{pol}.delay"]
            callback_func = partial(self.update_delay_sensor, delay_sensor=delay_sensor)
            delay_model = MultiDelayModel(callback_func)
            self.delay_models.append(delay_model)

        for pol in range(N_POLS):
            self.set_gains(pol, np.full(self.output.channels, self.engine.default_gain, dtype=np.complex64))

    def _init_send(self, substreams: Sequence[int], use_peerdirect: bool) -> list[send.Chunk]:
        """Initialise the send side of the pipeline."""
        send_chunks: list[send.Chunk] = []
        for _ in range(self._out_free_queue.maxsize):
            item = OutItem(self._compute)
            if use_peerdirect:
                dev_buffer = item.spectra.buffer.gpudata.as_buffer(item.spectra.buffer.nbytes)
                # buf is structurally a numpy array, but the pointer in it is a CUDA
                # pointer and so actually trying to use it as such will cause a
                # segfault.
                buf = np.frombuffer(dev_buffer, dtype=item.spectra.dtype).reshape(item.spectra.shape)
                chunk = send.Chunk(
                    buf,
                    saturated=item.saturated.empty_like(),
                    substreams=substreams,
                    feng_id=self.engine.feng_id,
                )
                item.chunk = chunk
                send_chunks.append(chunk)
            self._out_free_queue.put_nowait(item)

        spectra = self._compute.spectra
        if not use_peerdirect:
            # When using PeerDirect, the chunks are created along with the items
            heaps = spectra // self.engine.spectra_per_heap
            send_shape = (heaps, self.channels, self.engine.spectra_per_heap, N_POLS, COMPLEX)
            for _ in range(self._send_free_queue.maxsize):
                send_chunks.append(
                    send.Chunk(
                        accel.HostArray(send_shape, send.SEND_DTYPE, context=self._compute.template.context),
                        accel.HostArray((heaps, N_POLS), np.uint32, context=self._compute.template.context),
                        substreams=substreams,
                        feng_id=self.engine.feng_id,
                    )
                )
                self._send_free_queue.put_nowait(send_chunks[-1])
        return send_chunks

    @property
    def spectra(self) -> int:  # noqa: D401
        """Number of spectra per output chunk."""
        return self.engine.chunk_jones // self.output.channels

    @property
    def pols(self) -> int:  # noqa: D401
        """Number of polarisations."""
        return N_POLS

    @property
    def channels(self) -> int:  # noqa: D401
        """Number of channels into which the incoming signal is decomposed."""
        return self._compute.template.channels

    @property
    def taps(self) -> int:  # noqa: D401
        """Number of taps in the PFB-FIR filter."""
        return self._compute.template.taps

    @property
    def spectra_samples(self) -> int:  # noqa: D401
        """Number of incoming digitiser samples needed per spectrum.

        Note that this is the spacing between spectra. Each spectrum uses
        an overlapping window with more samples than this.
        """
        return self.output.spectra_samples

    @property
    def n_data_heaps(self) -> int:
        """Maximum number of data heaps that can be in flight."""
        return len(self.send_chunks) * self.spectra // self.engine.spectra_per_heap * len(self.output.dst)

    def add_in_item(self, item: InItem) -> None:
        """Append a newly-received :class:`~.InItem`."""
        self._in_queue.put_nowait(item)

    def shutdown(self) -> None:
        """Start graceful shutdown after the final call to :meth:`add_in_item`."""
        self._in_queue.put_nowait(None)

    async def _fill_in(self) -> InItem | None:
        """Populate :attr:`_in_item` to continue processing.

        Retrieve the next :class:`InItem` from the queue if necessary. Returns the
        current :class:`InItem`, or ``None`` if there isn't one.
        """
        if self._in_item is None:
            with self.engine.monitor.with_state(f"{self.output.name}.run_processing", "wait in_queue"):
                self._in_item = await self._in_queue.get()
            if self._in_item is None:
                # shutdown was called, and there are no more items. Push the None
                # back into the queue so that if we call this method again we'll
                # see it again instead of blocking forever.
                self._in_queue.put_nowait(None)
            else:
                self._in_item.enqueue_wait_for_events(self._compute.command_queue)
        return self._in_item

    def _pop_in(self) -> None:
        """Remove the current InItem."""
        assert self._in_item is not None
        self.engine.free_in_item(self._in_item)
        self._in_item = None

    async def _next_out(self, new_timestamp: int) -> OutItem:
        """Grab the next free OutItem in the queue."""
        with self.engine.monitor.with_state(f"{self.output.name}.run_processing", "wait out_free_queue"):
            item = await self._out_free_queue.get()

        # Just make double-sure that all events associated with the item are past.
        item.enqueue_wait_for_events(self._compute.command_queue)
        item.reset_all(self._compute.command_queue, new_timestamp)
        return item

    async def _flush_out(self, new_timestamp: int) -> None:
        """Start the backend processing and prepare the data for transmission.

        Kick off the `run_backend()` processing, and put an event on the
        relevant command queue. This lets the next coroutine (run_transmit) know
        that the backend processing is finished, and the data can be transmitted
        out.

        Parameters
        ----------
        new_timestamp
            The timestamp that will immediately follow the current OutItem.
        """
        # Round down to a multiple of accs (don't send heap with partial
        # data).
        accs = self._out_item.n_spectra // self.engine.spectra_per_heap
        self._out_item.n_spectra = accs * self.engine.spectra_per_heap
        if self._out_item.n_spectra > 0:
            # Take a copy of the gains synchronously. This avoids race conditions
            # with gains being updated at the same time as they're in the
            # middle of being transferred.
            self._out_item.gains[:] = self.gains
            # TODO: only need to copy the relevant region, and can limit
            # postprocessing to the relevant range (the FFT size is baked into
            # the plan, so is harder to modify on the fly).
            # Without this, saturation counts can be wrong.
            self._compute.buffer("fine_delay").set_async(self._compute.command_queue, self._out_item.fine_delay)
            self._compute.buffer("phase").set_async(self._compute.command_queue, self._out_item.phase)
            self._compute.buffer("gains").set_async(self._compute.command_queue, self._out_item.gains)
            self._compute.run_backend(self._out_item.spectra, self._out_item.saturated)
            # Note: we also need to wait for any frontend calls because they
            # write directly to self._out_item.dig_total_power, but this
            # marker will take care of that too.
            self._out_item.add_marker(self._compute.command_queue)
            self._out_queue.put_nowait(self._out_item)
            # TODO: could set it to None, since we only need it when we're
            # ready to flush again?
            self._out_item = await self._next_out(new_timestamp)
        else:
            self._out_item.timestamp = new_timestamp

    async def run_processing(self) -> None:
        """Do the hard work of the F-engine.

        This function takes place entirely on the GPU. Coarse delay happens.
        Then a batch FFT operation is applied, and finally, fine-delay, phase
        correction, quantisation and corner-turn are performed.
        """
        while (in_item := await self._fill_in()) is not None:
            # If the input starts too late for the next expected timestamp,
            # we need to skip ahead to the next heap after the start, and
            # flush what we already have.
            start_timestamp = self._out_item.end_timestamp
            orig_start_timestamps = [model(start_timestamp)[0] for model in self.delay_models]
            if min(orig_start_timestamps) < in_item.timestamp:
                align = self.engine.spectra_per_heap * self.spectra_samples
                # This loop is needed because MultiDelayModel is not necessarily
                # monotonic, and so simply taking the larger of the two skip
                # results does not guarantee a suitable timestamp.
                while min(orig_start_timestamps) < in_item.timestamp:
                    start_timestamp = max(
                        model.skip(in_item.timestamp, start_timestamp + 1, align) for model in self.delay_models
                    )
                    orig_start_timestamps = [model(start_timestamp)[0] for model in self.delay_models]
                await self._flush_out(start_timestamp)
            # When we add new spectra they must follow contiguously for any
            # that we've already buffered.
            assert start_timestamp == self._out_item.end_timestamp

            # Compute the coarse delay for the first sample.
            # `orig_timestamp` is the timestamp of first sample from the input
            # to process in the PFB to produce the output spectrum with
            # `timestamp`. `offset` is the sample index corresponding to
            # `orig_timestamp` within the InItem.
            start_coarse_delays = [start_timestamp - orig_timestamp for orig_timestamp in orig_start_timestamps]
            offsets = [orig_timestamp - in_item.timestamp for orig_timestamp in orig_start_timestamps]

            # Identify a block of frontend work. We can grow it until
            # - we run out of the current input array;
            # - we fill up the output array; or
            # - the coarse delay changes.
            # We speculatively calculate delays until one of the first two is
            # met, then truncate if we observe a coarse delay change. Note:
            # max_end_in is computed assuming the coarse delay does not change.
            max_end_in = in_item.end_timestamp + min(start_coarse_delays) - self.taps * self.spectra_samples + 1
            max_end_out = self._out_item.timestamp + self._out_item.capacity * self.spectra_samples
            max_end = min(max_end_in, max_end_out)
            # Speculatively evaluate until one of the first two conditions is met
            timestamps = np.arange(start_timestamp, max_end, self.spectra_samples)
            orig_timestamps, fine_delays, phase = _sample_models(
                self.delay_models, start_timestamp, max_end, self.spectra_samples
            )
            # timestamps can be empty if we fast-forwarded the output right over the
            # end of the current input item, and it causes problems if we don't check
            # for it (argmax of an empty sequence).
            if timestamps.size:
                for pol in range(len(orig_timestamps)):
                    coarse_delays = timestamps - orig_timestamps[pol]
                    # Uses fact that argmax returns first maximum i.e. first true value
                    delay_change = int(np.argmax(coarse_delays != start_coarse_delays[pol]))
                    if coarse_delays[delay_change] != start_coarse_delays[pol]:
                        logger.debug(
                            "Coarse delay on pol %d changed from %d to %d at %d",
                            pol,
                            start_coarse_delays[pol],
                            coarse_delays[delay_change],
                            orig_timestamps[pol, delay_change],
                        )
                        timestamps = timestamps[:delay_change]
                        orig_timestamps = orig_timestamps[:, :delay_change]
                        fine_delays = fine_delays[:, :delay_change]
                        phase = phase[:, :delay_change]
                batch_spectra = orig_timestamps.shape[1]

                # Here we run the "frontend" which handles:
                # - 10-bit to float conversion
                # - Coarse delay
                # - The PFB-FIR.
                if batch_spectra > 0:
                    logging.debug("Processing %d spectra", batch_spectra)
                    out_slice = np.s_[self._out_item.n_spectra : self._out_item.n_spectra + batch_spectra]
                    self._out_item.fine_delay[out_slice] = fine_delays.T
                    # Divide by pi because the arguments of sincospif() used in the
                    # kernel are in radians/PI.
                    self._out_item.phase[out_slice] = phase.T / np.pi
                    samples = []
                    for pol_data in in_item.pol_data:
                        assert pol_data.samples is not None
                        samples.append(pol_data.samples)
                    self._compute.run_frontend(
                        samples, self._out_item.dig_total_power, offsets, self._out_item.n_spectra, batch_spectra
                    )
                    in_item.add_marker(self._compute.command_queue)
                    self._out_item.n_spectra += batch_spectra
                    # Work out which output spectra contain missing data.
                    self._out_item.present[out_slice] = True
                    for pol, pol_data in enumerate(in_item.pol_data):
                        # Offset in the chunk of the first sample for each spectrum
                        first_offset = np.arange(
                            offsets[pol],
                            offsets[pol] + batch_spectra * self.spectra_samples,
                            self.spectra_samples,
                        )
                        # Offset of the last sample (inclusive, rather than past-the-end)
                        last_offset = first_offset + self.taps * self.spectra_samples - 1
                        first_packet = first_offset // self.engine.src_layout.heap_samples
                        # last_packet is exclusive
                        last_packet = last_offset // self.engine.src_layout.heap_samples + 1
                        present_packets = pol_data.present_cumsum[last_packet] - pol_data.present_cumsum[first_packet]
                        self._out_item.present[out_slice] &= present_packets == last_packet - first_packet

            # The _flush_out method calls the "backend" which triggers the FFT
            # and postproc operations.
            end_timestamp = self._out_item.end_timestamp
            if end_timestamp >= max_end_out:
                # We've filled up the output buffer.
                await self._flush_out(end_timestamp)

            if end_timestamp >= max_end_in:
                # We've exhausted the input buffer.
                self._pop_in()
        # Timestamp mostly doesn't matter because we're finished, but if a
        # katcp request arrives at this point we want to ensure the
        # steady-state-timestamp sensor is updated to a later timestamp than
        # anything we'll actually send.
        await self._flush_out(self._out_item.end_timestamp)
        logger.debug("run_processing completed")
        self._out_queue.put_nowait(None)

    async def _chunk_send_and_cleanup(
        self, streams: list["spead2.send.asyncio.AsyncStream"], n_frames: int, chunk: send.Chunk
    ) -> None:
        """Transmit a chunk's data and return it to the free queue.

        The returning of the chunk to the free queue happens whether the data
        transmission was successful or not.

        Parameters
        ----------
        streams
            The streams transmitting data.
        n_frames
            Number of frames of data to be transmitted.
        chunk
            :class:`~send.Chunk` used to facilitate data transmission.
        """
        try:
            await chunk.send(streams, n_frames, self.engine.time_converter, self.engine.sensors)
        except asyncio.CancelledError:
            pass
        except Exception:
            logger.exception("Error sending chunk")
        finally:
            if chunk.cleanup is not None:
                chunk.cleanup()
                chunk.cleanup = None  # Potentially helps break reference cycles

    async def run_transmit(self, streams: list["spead2.send.asyncio.AsyncStream"]) -> None:
        """Get the processed data from the GPU to the Network.

        This could be done either with or without PeerDirect. In the
        non-PeerDirect case, :class:`OutItem` objects are pulled from the
        `_out_queue`. We wait for the events that mark the end of the processing,
        then copy the data to host memory before turning it over to the
        :obj:`sender` for transmission on the network. The "empty" item is then
        returned to :meth:`run_processing` via the `_out_free_queue`, and once
        the chunk has been transmitted it is returned to `_send_free_queue`.

        In the PeerDirect case, the item and the chunk are bound together and
        share memory. In this case `_send_free_queue` is unused. The item is
        only returned to `_out_free_queue` once it has been fully transmitted.

        Parameters
        ----------
        streams
            The streams transmitting data.
        """
        task: asyncio.Future | None = None
        last_end_timestamp: int | None = None
        context = self._compute.template.context
        func_name = f"{self.output.name}.run_transmit"
        # Scratch space for transferring digitiser power
        dig_total_power = [self._compute.slots[f"dig_total_power{pol}"].allocate_host(context) for pol in range(N_POLS)]
        while True:
            with self.engine.monitor.with_state(func_name, "wait out_queue"):
                out_item = await self._out_queue.get()
            if not out_item:
                break
            events = []
            if out_item.chunk is not None:
                # We're using PeerDirect
                chunk = out_item.chunk
                chunk.cleanup = partial(self._out_free_queue.put_nowait, out_item)
                events.extend(out_item.events)
            else:
                with self.engine.monitor.with_state(func_name, "wait send_free_queue"):
                    chunk = await self._send_free_queue.get()
                chunk.cleanup = partial(self._send_free_queue.put_nowait, chunk)
                self._download_queue.enqueue_wait_for_events(out_item.events)
                assert isinstance(chunk.data, accel.HostArray)
                # TODO: use get_region since it might be partial
                out_item.spectra.get_async(self._download_queue, chunk.data)
            out_item.saturated.get_async(self._download_queue, chunk.saturated)
            for pol in range(N_POLS):
                out_item.dig_total_power[pol].get_async(self._download_queue, dig_total_power[pol])
            events.append(self._download_queue.enqueue_marker())

            chunk.timestamp = out_item.timestamp
            # Each frame is valid if all spectra in it are valid
            out_item.present.reshape(-1, self.engine.spectra_per_heap).all(axis=-1, out=chunk.present)
            with self.engine.monitor.with_state(func_name, "wait transfer"):
                await async_wait_for_events(events)

            for pol in range(N_POLS):
                total_power = float(dig_total_power[pol])
                avg_power = total_power / (out_item.n_spectra * self.spectra_samples)
                # Normalise relative to full scale. The factor of 2 is because we
                # want 1.0 to correspond to a sine wave rather than a square wave.
                avg_power /= ((1 << (self.engine.src_layout.sample_bits - 1)) - 1) ** 2 / 2
                avg_power_db = 10 * math.log10(avg_power) if avg_power else -math.inf
                self.engine.sensors[f"{self.output.name}.input{pol}.dig-pwr-dbfs"].set_value(
                    avg_power_db, timestamp=self.engine.time_converter.adc_to_unix(out_item.end_timestamp)
                )

            n_frames = out_item.n_spectra // self.engine.spectra_per_heap
            if last_end_timestamp is not None and out_item.timestamp > last_end_timestamp:
                # Account for heaps skipped between the end of the previous out_item and the
                # start of the current one.
                skipped_samples = out_item.timestamp - last_end_timestamp
                skipped_frames = skipped_samples // (self.engine.spectra_per_heap * self.spectra_samples)
                send.skipped_heaps_counter.inc(skipped_frames * len(self.substreams))
            last_end_timestamp = out_item.end_timestamp
            out_item.reset()  # Safe to call in PeerDirect mode since it doesn't touch the raw data
            if out_item.chunk is None:
                # We're not in PeerDirect mode
                # (when we are the cleanup callback returns the item)
                self._out_free_queue.put_nowait(out_item)
            task = asyncio.create_task(
<<<<<<< HEAD
                chunk.send(streams, n_frames, self.engine.time_converter, self.engine.sensors, self.output.name)
            )
            task.add_done_callback(partial(self._chunk_finished, chunk))
=======
                self._chunk_send_and_cleanup(streams, n_frames, chunk),
                name="Chunk Send and Cleanup Task",
            )
            self.engine.add_service_task(task)
>>>>>>> 22b99b7c

        if task:
            try:
                await task
            except Exception:
                pass  # It's already logged by _chunk_send_and_cleanup
        stop_heap = spead2.send.Heap(send.FLAVOUR)
        stop_heap.add_end()
        for substream_index in self.substreams:
            await streams[0].async_send_heap(stop_heap, substream_index=substream_index)
        logger.debug("run_transmit completed")

    def delay_update_timestamp(self) -> int:
        """Return a timestamp by which an update to the delay model will take effect."""
        # end_timestamp is updated whenever delays are written into the out_item
        return self._out_item.end_timestamp

    def update_delay_sensor(self, delay_models: Sequence[LinearDelayModel], *, delay_sensor: aiokatcp.Sensor) -> None:
        """Update the delay sensor upon loading of a new model.

        Accepting the delay_models as a read-only Sequence from the
        MultiDelayModel, even though we only need the first one to update
        the sensor.

        The delay and phase-rate values need to be scaled back to their
        original values (delay (s), phase-rate (rad/s)).
        """
        logger.debug("Updating delay sensor: %s", delay_sensor.name)

        orig_delay = delay_models[0].delay / self.engine.adc_sample_rate
        phase_rate_correction = 0.5 * np.pi * delay_models[0].delay_rate
        orig_phase = wrap_angle(delay_models[0].phase - 0.5 * np.pi * delay_models[0].delay)
        orig_phase_rate = (delay_models[0].phase_rate - phase_rate_correction) * self.engine.adc_sample_rate
        delay_sensor.value = (
            f"({delay_models[0].start}, "
            f"{orig_delay}, "
            f"{delay_models[0].delay_rate}, "
            f"{orig_phase}, "
            f"{orig_phase_rate})"
        )

    def set_gains(self, input: int, gains: np.ndarray) -> None:
        """Set the eq gains for one polarisation and update the sensor.

        The `gains` must contain one entry per channel; the shortcut of
        supplying a single value is handled by :meth:`request_gain`.
        """
        self.gains[:, input] = gains
        # This timestamp is conservative: self._out_item.timestamp is almost
        # always valid, except while _flush_out is waiting to update
        # self._out_item. If a less conservative answer is needed, one would
        # need to track a separate timestamp in the class that is updated
        # as gains are copied to the OutItem.
        self.engine._update_steady_state_timestamp(self._out_item.end_timestamp)
        if np.all(gains == gains[0]):
            # All the values are the same, so it can be reported as a single value
            gains = gains[:1]
        sensor = self.engine.sensors[f"{self.output.name}.input{input}.eq"]
        sensor.value = "[" + ", ".join(format_complex(gain) for gain in gains) + "]"


class Engine(aiokatcp.DeviceServer):
    """Top-level class running the whole thing.

    .. todo::

      The :class:`Engine` needs to have more sensors and requests added to it,
      according to whatever the design is going to be. SKARAB didn't have katcp
      capability, that was all in corr2, so we need to figure out how to best
      control these engines. This docstring should also be updated to reflect
      its new nature as an inheritor of :class:`aiokatcp.DeviceServer`.

    Parameters
    ----------
    katcp_host
        Hostname or IP on which to listen for KATCP C&M connections.
    katcp_port
        Network port on which to listen for KATCP C&M connections.
    context
        The accelerator (OpenCL or CUDA) context to use for running the Engine.
    srcs
        A list of source endpoints for the incoming data.
    src_interface
        IP addresses of the network devices to use for input.
    src_ibv
        Use ibverbs for input.
    src_affinity
        List of CPU cores for input-handling threads. Must be one number per
        pol.
    src_comp_vector
        Completion vectors for source streams, or -1 for polling.
        See :class:`spead2.recv.UdpIbvConfig` for further information.
    src_packet_samples
        The number of samples per digitiser packet.
    src_buffer
        The size of the network receive buffer (per polarisation).
    dst_interface
        IP addresses of the network devices to use for output.
    dst_ttl
        TTL for outgoing packets.
    dst_ibv
        Use ibverbs for output.
    dst_packet_payload
        Size for output packets (voltage payload only, headers and padding are
        added to this).
    dst_affinity
        CPU core for output-handling thread.
    dst_comp_vector
        Completion vector for transmission, or -1 for polling.
        See :class:`spead2.send.UdpIbvConfig` for further information.
    outputs
        Output streams to generate. At present this must be a single
        WidebandOutput.
    adc_sample_rate
        Digitiser sampling rate (in Hz), used to determine transmission rate.
    send_rate_factor
        Configure the SPEAD2 sender with a rate proportional to this factor.
        This value is intended to dictate a data transmission rate slightly
        higher/faster than the ADC rate.
        NOTE:
        - A factor of zero (0) tells the sender to transmit as fast as possible.
    feng_id
        ID of the F-engine indicating which one in the array this is. Included
        in the output heaps so that the X-engine can determine where the data
        fits in.
    num_ants
        The number of antennas in the array. Used for numbering heaps so as
        not to collide with other antennas transmitting to the same X-engine.
    chunk_samples
        Number of samples in each input chunk, excluding padding samples.
    chunk_jones
        Number of Jones vectors in each output chunk.
    spectra_per_heap
        Number of spectra in each output heap.
    max_delay_diff
        Maximum supported difference between delays across polarisations (in samples).
    gain
        Initial eq gain for all channels.
    sync_epoch
        UNIX time at which the digitisers were synced.
    mask_timestamp
        Mask off bottom bits of timestamp (workaround for broken digitiser).
    use_vkgdr
        Assemble chunks directly in GPU memory (requires Vulkan).
    use_peerdirect
        Send chunks directly from GPU memory (requires supported GPU).
    monitor
        :class:`Monitor` to use for generating multiple :class:`~asyncio.Queue`
        objects needed to communicate between functions, and handling basic
        reporting for :class:`~asyncio.Queue` sizes and events.
    """

    # TODO: VERSION means interface version, rather than software version. It
    # will need to wait on a proper ICD for a release.
    VERSION = "katgpucbf-fgpu-icd-0.1"
    BUILD_STATE = __version__

    def __init__(
        self,
        *,
        katcp_host: str,
        katcp_port: int,
        context: AbstractContext,
        srcs: list[str | list[tuple[str, int]]],
        src_interface: list[str] | None,
        src_ibv: bool,
        src_affinity: list[int],
        src_comp_vector: list[int],
        src_packet_samples: int,
        src_buffer: int,
        dst_interface: list[str],
        dst_ttl: int,
        dst_ibv: bool,
        dst_packet_payload: int,
        dst_affinity: int,
        dst_comp_vector: int,
        outputs: list[Output],
        adc_sample_rate: float,
        send_rate_factor: float,
        feng_id: int,
        num_ants: int,
        chunk_samples: int,
        chunk_jones: int,
        spectra_per_heap: int,
        dig_sample_bits: int,
        max_delay_diff: int,
        gain: complex,
        sync_epoch: float,
        mask_timestamp: bool,
        use_vkgdr: bool,
        use_peerdirect: bool,
        monitor: Monitor,
    ) -> None:
        super().__init__(katcp_host, katcp_port)
        self._cancel_tasks: list[asyncio.Task] = []  # Tasks that need to be cancelled on shutdown
        self._populate_sensors(
            self.sensors, max(RX_SENSOR_TIMEOUT_MIN, RX_SENSOR_TIMEOUT_CHUNKS * chunk_samples / adc_sample_rate)
        )

        # Narrowband is not supported yet
        assert all(isinstance(x, WidebandOutput) for x in outputs)

        # Attributes copied or initialised from arguments
        self._srcs = list(srcs)
        self._src_comp_vector = list(src_comp_vector)
        self._src_interface = src_interface
        self._src_buffer = src_buffer
        self._src_ibv = src_ibv
        self.src_layout = recv.Layout(dig_sample_bits, src_packet_samples, chunk_samples, mask_timestamp)
        self.adc_sample_rate = adc_sample_rate
        self.feng_id = feng_id
        self.n_ants = num_ants
        self.spectra_per_heap = spectra_per_heap
        self.chunk_jones = chunk_jones
        self.default_gain = gain
        self.time_converter = TimeConverter(sync_epoch, adc_sample_rate)
        self.monitor = monitor
        self.use_vkgdr = use_vkgdr
        self.use_peerdirect = use_peerdirect

        # Tuning knobs not exposed via arguments
        self.n_in = 4

        self._upload_queue = context.create_command_queue()
        # For copying head of each chunk to the tail of the previous chunk
        self._copy_queue = context.create_command_queue()

        extra_samples = max_delay_diff + max(output.taps * output.spectra_samples for output in outputs)
        if extra_samples > self.src_layout.chunk_samples:
            raise RuntimeError(f"chunk_samples is too small; it must be at least {extra_samples}")
        self.n_samples = self.src_layout.chunk_samples + extra_samples

        self._in_free_queue: asyncio.Queue[InItem] = monitor.make_queue("in_free_queue", self.n_in)
        self._init_recv(src_affinity, monitor)

        first_substream = 0
        self._pipelines = []
        for output in outputs:
            last_substream = first_substream + len(output.dst)
            substreams = range(first_substream, last_substream)
            self._pipelines.append(Pipeline(output, self, context, substreams))
            first_substream = last_substream

        all_endpoints = list(itertools.chain.from_iterable(output.dst for output in outputs))
        rate_scale = sum(output.send_rate_factor for output in outputs)
        n_data_heaps = sum(pipeline.n_data_heaps for pipeline in self._pipelines)
        send_chunks = list(itertools.chain.from_iterable(pipeline.send_chunks for pipeline in self._pipelines))
        self._send_streams = send.make_streams(
            endpoints=all_endpoints,
            interfaces=dst_interface,
            ttl=dst_ttl,
            ibv=dst_ibv,
            packet_payload=dst_packet_payload,
            affinity=dst_affinity,
            comp_vector=dst_comp_vector,
            adc_sample_rate=adc_sample_rate,
            send_rate_factor=send_rate_factor * rate_scale,
            feng_id=feng_id,
            num_ants=num_ants,
            n_data_heaps=n_data_heaps,
            chunks=send_chunks,
        )

    def _init_recv(self, src_affinity: list[int], monitor: Monitor) -> None:
        """Initialise the receive side of the engine."""
        src_chunks_per_stream = 4
        ringbuffer_capacity = src_chunks_per_stream * N_POLS

        context = self._upload_queue.context
        for _ in range(self._in_free_queue.maxsize):
            self._in_free_queue.put_nowait(InItem(context, self.src_layout, self.n_samples, use_vkgdr=self.use_vkgdr))

        if self.use_vkgdr:
            import vkgdr.pycuda

            with context:
                # We could quite easily make do with non-coherent mappings and
                # explicit flushing, but since NVIDIA currently only provides
                # host-coherent memory, this is a simpler option.
                vkgdr_handle = vkgdr.Vkgdr.open_current_context(vkgdr.OpenFlags.REQUIRE_COHERENT_BIT)

        data_ringbuffer = ChunkRingbuffer(
            ringbuffer_capacity, name="recv_data_ringbuffer", task_name="run_receive", monitor=monitor
        )
        free_ringbuffers = [spead2.recv.ChunkRingbuffer(src_chunks_per_stream) for _ in range(N_POLS)]
        self._src_streams = recv.make_streams(self.src_layout, data_ringbuffer, free_ringbuffers, src_affinity)
        chunk_bytes = self.src_layout.chunk_samples * self.src_layout.sample_bits // BYTE_BITS
        for stream in self._src_streams:
            for _ in range(src_chunks_per_stream):
                if self.use_vkgdr:
                    array_bytes = self.n_samples * self.src_layout.sample_bits // BYTE_BITS
                    device_bytes = array_bytes + 1  # Compute requires 1 byte of padding
                    with context:
                        mem = vkgdr.pycuda.Memory(vkgdr_handle, device_bytes)
                    buf = np.array(mem, copy=False).view(np.uint8)
                    # The device buffer contains extra space for copying the head
                    # of the following chunk, but we don't need that in the host
                    # mapping.
                    buf = buf[:chunk_bytes]
                    device_array = accel.DeviceArray(
                        context, (array_bytes,), np.uint8, padded_shape=(device_bytes,), raw=mem
                    )
                else:
                    buf = accel.HostArray((chunk_bytes,), np.uint8, context=context)
                    device_array = None
                chunk = recv.Chunk(
                    data=buf,
                    device=device_array,
                    present=np.zeros(self.src_layout.chunk_samples // self.src_layout.heap_samples, np.uint8),
                    extra=np.zeros(self.src_layout.chunk_samples // self.src_layout.heap_samples, np.uint16),
                    stream=stream,
                )
                chunk.recycle()  # Make available to the stream

    def _populate_sensors(self, sensors: aiokatcp.SensorSet, rx_sensor_timeout: float) -> None:
        """Define the sensors for an engine (excluding pipeline-specific sensors)."""
        for pol in range(N_POLS):
            sensors.add(
                aiokatcp.Sensor(
                    int,
                    f"input{pol}.dig-clip-cnt",
                    "Number of digitiser samples that are saturated",
                    default=0,
                    initial_status=aiokatcp.Sensor.Status.NOMINAL,
                    auto_strategy=aiokatcp.SensorSampler.Strategy.EVENT_RATE,
                    auto_strategy_parameters=(MIN_SENSOR_UPDATE_PERIOD, math.inf),
                )
            )

        for sensor in recv.make_sensors(rx_sensor_timeout).values():
            sensors.add(sensor)
        sensors.add(
            aiokatcp.Sensor(
                int,
                "steady-state-timestamp",
                "Heaps with this timestamp or greater are guaranteed to "
                "reflect the effects of previous katcp requests.",
                default=0,
                initial_status=aiokatcp.Sensor.Status.NOMINAL,
            )
        )

        sensors.add(DeviceStatusSensor(sensors))

        time_sync_task = add_time_sync_sensors(sensors)
        self.add_service_task(time_sync_task)
        self._cancel_tasks.append(time_sync_task)

    def _update_steady_state_timestamp(self, timestamp: int) -> None:
        """Update the ``steady-state-timestamp`` sensor to at least a given value."""
        sensor = self.sensors["steady-state-timestamp"]
        sensor.value = max(sensor.value, timestamp)

    def free_in_item(self, item: InItem) -> None:
        """Return an InItem to the free queue if its refcount hits zero."""
        item.refcount -= 1
        if item.refcount == 0:
            if self.use_vkgdr:
                chunks = []
                for pol_data in item.pol_data:
                    pol_data.samples = None
                    assert pol_data.chunk is not None
                    chunks.append(pol_data.chunk)
                    pol_data.chunk = None
                task = asyncio.create_task(
                    self._push_recv_chunks(chunks, item.events),
                    name="Receive Chunk Recycle Task",
                )
                self.add_service_task(task)
            self._in_free_queue.put_nowait(item)

    @staticmethod
    async def _push_recv_chunks(chunks: Iterable[recv.Chunk], events: Iterable[AbstractEvent]) -> None:
        """Return chunks to the streams once `events` have fired.

        This is only used when using vkgdr.
        """
        await async_wait_for_events(events)
        for chunk in chunks:
            chunk.recycle()

    def _add_in_item(self, item: InItem) -> None:
        """Push an :class:`InItem` to all the pipelines.

        This also takes care of computing `present_cumsum` and initialising
        the refcount.
        """
        # np.cumsum doesn't provide an initial zero, so we output starting at
        # position 1.
        for pol_data in item.pol_data:
            np.cumsum(pol_data.present, dtype=pol_data.present_cumsum.dtype, out=pol_data.present_cumsum[1:])
        item.refcount = len(self._pipelines)
        for pipeline in self._pipelines:
            pipeline.add_in_item(item)

    def _copy_tail(self, prev_item: InItem, in_item: InItem | None) -> None:
        """Copy the head of `in_item` to the tail of `prev_item`.

        This allows for PFB windows to fit and for some protection against
        sharp changes in delay.

        If `in_item` is ``None`` or is not contiguous (in timestamp) with
        `prev_item` then the tail of `prev_item` is instead marked as absent.
        This can happen if we lose a whole input chunk from the digitiser.
        """
        chunk_heaps = prev_item.n_samples // self.src_layout.heap_samples
        copy_heaps = len(prev_item.pol_data[0].present) - chunk_heaps
        if in_item is not None and prev_item.end_timestamp == in_item.timestamp:
            sample_bits = self.src_layout.sample_bits
            copy_samples = prev_item.capacity - prev_item.n_samples
            copy_samples = min(copy_samples, in_item.n_samples)
            copy_bytes = copy_samples * sample_bits // BYTE_BITS
            # Must wait for the upload to complete before the copy starts
            self._copy_queue.enqueue_wait_for_events(in_item.events)
            for pol_data0, pol_data1 in zip(prev_item.pol_data, in_item.pol_data):
                assert pol_data0.samples is not None
                assert pol_data1.samples is not None
                pol_data1.samples.copy_region(
                    self._copy_queue,
                    pol_data0.samples,
                    np.s_[:copy_bytes],
                    np.s_[-copy_bytes:],
                )
                pol_data0.present[-copy_heaps:] = pol_data1.present[:copy_heaps]
            prev_item.n_samples += copy_samples
            prev_item.add_marker(self._copy_queue)
        else:
            for pol_data in prev_item.pol_data:
                pol_data.present[-copy_heaps:] = 0  # Mark tail as absent, for each pol

    async def _run_receive(self, streams: list[spead2.recv.ChunkRingStream], layout: recv.Layout) -> None:
        """Receive data from the network, queue it up for processing.

        This function receives chunk sets, which are chunks in groups of two -
        one per polarisation, from the spead2 receiver streams given. For each
        chunk set received, copies of the data to the GPU are initiated,
        awaited, and then the chunk containers are returned to the receiver
        stream so that the memory need not be expensively re-allocated every
        time.

        Additionally, the start of each chunk is copied to the tail of the
        previous chunk, and only then is the previous chunk pushed to the
        queues.

        In the GPU-direct case, <TODO clarify once I understand better>.

        Parameters
        ----------
        streams
            There should be only two of these because they each represent one of
            the digitiser's two polarisations.
        layout
            The structure of the streams.
        """
        prev_item = None
        async for chunks in recv.chunk_sets(streams, layout, self.sensors, self.time_converter):
            with self.monitor.with_state("run_receive", "wait in_free_queue"):
                in_item = await self._in_free_queue.get()
            # Make sure all the item's events are complete before overwriting
            # the data. This is not needed for vkgdr because in that case it's
            # handled by _push_recv_chunks.
            if not self.use_vkgdr:
                in_item.enqueue_wait_for_events(self._upload_queue)
            in_item.reset(chunks[0].timestamp)

            # In steady-state, chunks should be the same size, but during
            # shutdown, the last chunk may be short.
            in_item.n_samples = chunks[0].data.nbytes * BYTE_BITS // self.src_layout.sample_bits

            transfer_events = []
            for pol, (pol_data, chunk) in enumerate(zip(in_item.pol_data, chunks)):
                # Copy the present flags (synchronously).
                pol_data.present[: len(chunk.present)] = chunk.present
                # Update the digitiser saturation count (the "extra" field holds
                # per-heap values).
                assert chunk.extra is not None
                sensor = self.sensors[f"input{pol}.dig-clip-cnt"]
                sensor.set_value(
                    sensor.value + int(np.sum(chunk.extra, dtype=np.uint64)),
                    timestamp=self.time_converter.adc_to_unix(chunk.timestamp + layout.chunk_samples),
                )
            if self.use_vkgdr:
                for pol_data, chunk in zip(in_item.pol_data, chunks):
                    assert pol_data.samples is None
                    pol_data.samples = chunk.device  # type: ignore
                    pol_data.chunk = chunk
            else:
                # Copy each pol chunk to the right place on the GPU.
                for pol_data, chunk in zip(in_item.pol_data, chunks):
                    assert pol_data.samples is not None
                    pol_data.samples.set_region(
                        self._upload_queue, chunk.data, np.s_[: chunk.data.nbytes], np.s_[:], blocking=False
                    )
                    transfer_events.append(self._upload_queue.enqueue_marker())
                # Put events on the queue so that run_processing() knows when to
                # start.
                in_item.events.extend(transfer_events)

            if prev_item is not None:
                self._copy_tail(prev_item, in_item)
                self._add_in_item(prev_item)
            prev_item = in_item

            if not self.use_vkgdr:
                # Wait until the copy is done, and then give the chunks of memory
                # back to the receiver streams for reuse.
                # NB: we don't use the Chunk context manager, because if
                # something goes wrong we won't have waited for the event, and
                # giving the chunk back to the stream while it's still in use
                # by the device could cause incorrect data to be transmitted.
                for pol in range(len(chunks)):
                    with self.monitor.with_state("run_receive", "wait transfer"):
                        await async_wait_for_events([transfer_events[pol]])
                    chunks[pol].recycle()

        if prev_item is not None:
            # Flush the final chunk to the pipelines
            self._copy_tail(prev_item, None)  # Mark tail as absent
            self._add_in_item(prev_item)

        logger.debug("run_receive completed")
        for pipeline in self._pipelines:
            pipeline.shutdown()

    async def request_gain(self, ctx, input: int, *values: str) -> tuple[str, ...]:
        """Set or query the eq gains.

        If no values are provided, the gains are simply returned.

        Parameters
        ----------
        input
            Input number (0 or 1)
        values
            Complex values. There must either be a single value (used for all
            channels), or a value per channel.
        """
        pipeline = self._pipelines[0]  # TODO[nb]: need to add a request argument
        output = pipeline.output
        if not 0 <= input < N_POLS:
            raise aiokatcp.FailReply("input is out of range")
        if len(values) not in {0, 1, output.channels}:
            raise aiokatcp.FailReply(f"invalid number of values provided (must be 0, 1 or {output.channels})")
        if not values:
            gains = pipeline.gains[:, input]
        else:
            gains = _parse_gains(*values, channels=output.channels, default_gain=None)
            pipeline.set_gains(input, gains)

        # Return the current values.
        # If they're all the same, we can return just a single value.
        if np.all(gains == gains[0]):
            gains = gains[:1]
        return tuple(format_complex(gain) for gain in gains)

    async def request_gain_all(self, ctx, *values: str) -> None:
        """Set the eq gains for all inputs.

        Parameters
        ----------
        values
            Complex values. There must either be a single value (used for all
            channels), or a value per channel, or ``"default"`` to reset gains
            to the default.
        """
        pipeline = self._pipelines[0]  # TODO[nb]: need to add a request argument
        output = pipeline.output
        if len(values) not in {1, output.channels}:
            raise aiokatcp.FailReply(f"invalid number of values provided (must be 1 or {output.channels})")
        gains = _parse_gains(*values, channels=output.channels, default_gain=self.default_gain)
        for i in range(N_POLS):
            pipeline.set_gains(i, gains)

    async def request_delays(self, ctx, start_time: aiokatcp.Timestamp, *delays: str) -> None:
        """Add a new first-order polynomial to the delay and fringe correction model.

        .. todo::

          Make the request's fail replies more informative in the case of
          malformed requests.
        """

        def comma_string_to_float(comma_string: str) -> tuple[float, float]:
            a_str, b_str = comma_string.split(",")
            a = float(a_str)
            b = float(b_str)
            return a, b

        pipeline = self._pipelines[0]  # TODO[nb]: need to add a request argument
        if len(delays) != len(pipeline.delay_models):
            raise aiokatcp.FailReply(f"wrong number of delay coefficient sets (expected {len(pipeline.delay_models)})")

        # This will round the start time of the new delay model to the nearest
        # ADC sample. If the start time given doesn't coincide with an ADC sample,
        # then all subsequent delays for this model will be off by the product
        # of this delta and the delay_rate (same for phase).
        # This may be too small to be a concern, but if it is a concern,
        # then we'd need to compensate for that here.
        start_sample_count = round(self.time_converter.unix_to_adc(start_time))
        if start_sample_count < 0:
            raise aiokatcp.FailReply("Start time cannot be prior to the sync epoch")

        # Collect them in a temporary until they're all validated
        new_linear_models = []
        for coeffs in delays:
            delay_str, phase_str = coeffs.split(":")
            delay, delay_rate = comma_string_to_float(delay_str)
            phase, phase_rate = comma_string_to_float(phase_str)

            delay_samples = delay * self.adc_sample_rate
            # For compatibility with MeerKAT, the phase given is the net change in
            # phase for the centre frequency, including delay, and we need to
            # compensate for the effect of the delay at that frequency. The centre
            # frequency is 4 samples per cycle, so each sample of delay reduces
            # phase by pi/2 radians.
            delay_phase_correction = 0.5 * np.pi * delay_samples
            phase += delay_phase_correction
            phase_rate_correction = 0.5 * np.pi * delay_rate
            new_linear_models.append(
                LinearDelayModel(
                    start_sample_count,
                    delay_samples,
                    delay_rate,
                    phase,
                    phase_rate / self.adc_sample_rate + phase_rate_correction,
                )
            )

        for delay_model, new_linear_model in zip(pipeline.delay_models, new_linear_models):
            delay_model.add(new_linear_model)
        self._update_steady_state_timestamp(pipeline.delay_update_timestamp())

    async def start(self, descriptor_interval_s: float = SPEAD_DESCRIPTOR_INTERVAL_S) -> None:
        """Start the engine.

        This function adds the receive, processing and transmit tasks onto the
        event loop. It also adds a task to continuously send the descriptor
        heaps at an interval based on the `descriptor_interval_s`. See
        :meth:`_run_descriptors_loop` for more details.

        Parameters
        ----------
        descriptor_interval_s
            The base interval used as a multiplier on feng_id and n_ants to
            dictate the initial 'engine sleep interval' and 'send interval'
            respectively.
        """
        # Create the descriptor task first to ensure descriptors will be sent
        # before any data makes its way through the pipeline.
        for pipeline in self._pipelines:
            descriptor_sender = DescriptorSender(
                self._send_streams[0],
                pipeline.descriptor_heap,
                self.n_ants * descriptor_interval_s,
                (self.feng_id + 1) * descriptor_interval_s,
                substreams=pipeline.substreams,
            )
            descriptor_task = asyncio.create_task(
                descriptor_sender.run(), name=f"{pipeline.output.name}.{DESCRIPTOR_TASK_NAME}"
            )
            self.add_service_task(descriptor_task)
            self._cancel_tasks.append(descriptor_task)

        for pol, stream in enumerate(self._src_streams):
            base_recv.add_reader(
                stream,
                src=self._srcs[pol],
                interface=self._src_interface[pol] if self._src_interface is not None else None,
                ibv=self._src_ibv,
                comp_vector=self._src_comp_vector[pol],
                buffer=self._src_buffer,
            )

        recv_task = asyncio.create_task(
            self._run_receive(self._src_streams, self.src_layout),
            name=RECV_TASK_NAME,
        )
        self.add_service_task(recv_task)

        for pipeline in self._pipelines:
            proc_task = asyncio.create_task(
                pipeline.run_processing(),
                name=f"{pipeline.output.name}.{GPU_PROC_TASK_NAME}",
            )
            self.add_service_task(proc_task)

            send_task = asyncio.create_task(
                pipeline.run_transmit(self._send_streams),
                name=f"{pipeline.output.name}.{SEND_TASK_NAME}",
            )
            self.add_service_task(send_task)

        await super().start()

    async def on_stop(self) -> None:
        """Shut down processing when the device server is stopped.

        This is called by aiokatcp after closing the listening socket.
        Also handle any Exceptions thrown unexpectedly in any of the
        processing loops.
        """
        for task in self._cancel_tasks:
            task.cancel()
        for stream in self._src_streams:
            stream.stop()
        # If any of the tasks are already done then we had an exception, and
        # waiting for the rest may hang as the shutdown path won't proceed
        # neatly.
        if not any(task.done() for task in self.service_tasks):
            for task in self.service_tasks:
                if task not in self._cancel_tasks:
                    await task<|MERGE_RESOLUTION|>--- conflicted
+++ resolved
@@ -786,7 +786,7 @@
             :class:`~send.Chunk` used to facilitate data transmission.
         """
         try:
-            await chunk.send(streams, n_frames, self.engine.time_converter, self.engine.sensors)
+            await chunk.send(streams, n_frames, self.engine.time_converter, self.engine.sensors, self.output.name)
         except asyncio.CancelledError:
             pass
         except Exception:
@@ -877,16 +877,10 @@
                 # (when we are the cleanup callback returns the item)
                 self._out_free_queue.put_nowait(out_item)
             task = asyncio.create_task(
-<<<<<<< HEAD
-                chunk.send(streams, n_frames, self.engine.time_converter, self.engine.sensors, self.output.name)
-            )
-            task.add_done_callback(partial(self._chunk_finished, chunk))
-=======
                 self._chunk_send_and_cleanup(streams, n_frames, chunk),
                 name="Chunk Send and Cleanup Task",
             )
             self.engine.add_service_task(task)
->>>>>>> 22b99b7c
 
         if task:
             try:
