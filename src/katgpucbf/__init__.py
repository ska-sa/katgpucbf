--- conflicted
+++ resolved
@@ -31,9 +31,6 @@
 BYTE_BITS: Final = 8
 COMPLEX: Final = 2
 N_POLS: Final = 2
-<<<<<<< HEAD
-DEFAULT_TTL: Final = 4  #: Default TTL for spead multicast transmission
-=======
 SPEAD_DESCRIPTOR_INTERVAL_S: Final = 5
 DEFAULT_PACKET_PAYLOAD_BYTES: Final = 8192
->>>>>>> fedc6558
+DEFAULT_TTL: Final = 4  #: Default TTL for spead multicast transmission