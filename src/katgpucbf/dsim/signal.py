"""Synthesis of simulated signals."""

import asyncio
import logging
import operator
from abc import ABC, abstractmethod
from dataclasses import dataclass
from typing import Callable, List, Optional, Sequence

import dask.array as da
import numba
import numpy as np
import pyparsing as pp
import xarray as xr

from .. import BYTE_BITS

logger = logging.getLogger(__name__)
#: Dask chunk size for sampling signals (must be a multiple of 8)
CHUNK_SIZE = 2 ** 20


class Signal(ABC):
    """Abstract base class for signals.

    An instance is simply a real-valued function of time, for a single
    polarisation.
    """

    def _sample_helper(self, n: int, chunk_data: da.Array, sample_chunk: Callable, **kwargs) -> da.Array:
        """Help implement :meth:`sample` in subclasses.

        This can be used when each chunk can be generated from a single value
        per chunk (plus some chunk-independent state).

        Currently the call to `sample_chunk` for the final chunk will use the
        full chunk size, unless `n` is less than CHUNK_SIZE. In future it may
        take care of truncating the final chunk.

        Parameters
        ----------
        n
            Number of samples to generate
        chunk_data
            Array holding per-chunk data. It must have the same number of
            chunks as the output.
        sample_chunk
            Callback to generate a single chunk. It is passed a chunk from
            `chunk_data` as a positional argument, and `chunk_size` as a
            keyword argument.
        kwargs
            Additional keyword arguments forwarded to `sample_chunk`.
        """
        chunk_size = min(n, CHUNK_SIZE)
        n_chunks = (n + chunk_size - 1) // chunk_size
        return da.map_blocks(
            sample_chunk,
            chunk_data,
            chunks=((chunk_size,) * n_chunks,),
            chunk_size=chunk_size,
            **kwargs,
        )[:n]

    @abstractmethod
    def sample(self, n: int, sample_rate: float) -> da.Array:
        """Sample the signal at regular intervals.

        The returned values should be scaled to the range (-1, 1).

        .. note::

           Calling this method with two different values of `n` may
           yield results that are not consistent with each other.

        Parameters
        ----------
        n
            Number of samples to generate
        sample_rate
            Frequency of samples (Hz)

        Returns
        -------
        samples
            Dask array of samples, float32. The chunk size must be CHUNK_SIZE.
        """

    def __add__(self, other) -> "Signal":
        if not isinstance(other, Signal):
            return NotImplemented
        return CombinedSignal(self, other, operator.add, "+")

    def __sub__(self, other) -> "Signal":
        if not isinstance(other, Signal):
            return NotImplemented
        return CombinedSignal(self, other, operator.sub, "-")

    def __mul__(self, other) -> "Signal":
        if not isinstance(other, Signal):
            return NotImplemented
        return CombinedSignal(self, other, operator.mul, "*")


@dataclass(frozen=True)
class CombinedSignal(Signal):
    """Signal built by combining two other signals.

    Parameters
    ----------
    a, b
        Input signals
    combine
        Operator to combine two arrays
    op_name
        Symbol for the operator
    """

    a: Signal
    b: Signal
    combine: Callable[[da.Array, da.Array], da.Array]
    op_name: str

    def sample(self, n: int, sample_rate: float) -> da.Array:  # noqa: D102
        # The ignore is due to https://github.com/python/mypy/issues/10711
        return self.combine(self.a.sample(n, sample_rate), self.b.sample(n, sample_rate))  # type: ignore

    def __str__(self) -> str:
        return f"({self.a} {self.op_name} {self.b})"


@dataclass(frozen=True)
class CW(Signal):
    """Continuous wave.

    To make the resulting signal periodic, the frequency is adjusted during
    sampling so that the sampled result can be looped.
    """

    amplitude: float
    frequency: float

    @staticmethod
    def _sample_chunk(offset: np.int64, *, amplitude: np.float32, chunk_size: int, scale: float) -> np.ndarray:
        """Compute :math:`np.cos(np.arange(offset, n + offset) * scale) * amplitude` efficiently.

        The return value is single precision.
        """
        # Compute the complex exponential. Because it is being regularly
        # sampled, it is possible to do this efficiently by repeated
        # doubling. This also makes it possible to keep most of the
        # computation in single precision without losing much precision
        # (experimentally the results seem to be off by less than 1e-6).
        out = np.empty(chunk_size, np.complex64)
        out[0] = np.exp(offset * scale * 1j) * amplitude
        valid = 1
        while valid < chunk_size:
            # Rotate the segment [0, valid) by valid steps, giving the segment
            # [valid, 2 * value). It's slightly complicated to handle the case
            # where we have to truncate to chunk_size.
            add = min(valid, chunk_size - valid)
            rot = np.exp(valid * scale * 1j).astype(np.complex64)
            np.multiply(out[0:add], rot, out[valid : valid + add])
            valid += add
        return out.real

    def sample(self, n: int, sample_rate: float) -> da.Array:  # noqa: D102
        # Round target frequency to fit an integer number of waves into signal_heaps
        waves = max(1, round(n * self.frequency / sample_rate))
        frequency = waves * sample_rate / n
        logger.info(f"Rounded tone frequency to {frequency} Hz")
        scale = self.frequency / sample_rate * 2 * np.pi

        # Index of the first element of each chunk
        offsets = da.arange(0, n, CHUNK_SIZE, chunks=1, dtype=np.int64)
        return self._sample_helper(
            n,
            offsets,
            self._sample_chunk,
            amplitude=np.float32(self.amplitude),
            scale=scale,
        )

    def __str__(self) -> str:
        return f"cw({self.amplitude}, {self.frequency})"


# mypy override is due to https://github.com/python/mypy/issues/5374
@dataclass(frozen=True)  # type: ignore
class Random(Signal):
    """Base class for randomly-generated signals.

    This base class is only suitable when the samples at different times
    are independent. The derived class must implement :meth:`_sample_chunk`.
    """

    entropy: int  #: entropy used to populate a :class:`np.random.SeedSequence`

    def __init__(self, entropy: Optional[int] = None) -> None:
        # This is a frozen dataclass, so we need to use object.__setattr__ to
        # set the attribute.
        object.__setattr__(self, "entropy", entropy if entropy is not None else self._generate_entropy())

    def _generate_entropy(self) -> int:
        """Generate a random seed.

        This is split into a separate method so that it can be easily mocked.
        """
        # In general SeedSequence.entropy is not always an int, but it is for
        # this usage.
        return np.random.SeedSequence().entropy  # type: ignore

    @abstractmethod
    def _sample_chunk(self, seed_seq: Sequence[np.random.SeedSequence], *, chunk_size: int) -> np.ndarray:
        """Sample random values from a single chunk.

        Parameters
        ----------
        seed_seq
            A single-element list with the entropy to use to initialise a random generator
        chunk_size
            The number of elements to generate
        """

    def sample(self, n: int, sample_rate: float) -> da.Array:  # noqa: D102
        n_chunks = (n + CHUNK_SIZE - 1) // CHUNK_SIZE
        seed_seqs = np.random.SeedSequence(self.entropy).spawn(n_chunks)
        # Chunk size of 1 so that we can map each SeedSequence to an output chunk
        seed_seqs_dask = da.from_array(np.array(seed_seqs, dtype=object), 1)
        return self._sample_helper(n, seed_seqs_dask, self._sample_chunk)


@dataclass(frozen=True)
class WGN(Random):
    """White Gaussian Noise signal.

    Each sample in time is an independent Gaussian random variable with zero
    mean and a given standard deviation.

    In practice, the signal has a period equal to the value of `n` given to
    :meth:`sample`, which could lead to undesirable correlations.
    """

    std: float  #: standard deviation

    def __init__(self, std: float, entropy: Optional[int] = None) -> None:
        # __init__ is overridden to change the argument order
        super().__init__(entropy)
        # It's a frozen dataclass, so we need to use object.__setattr__ to set the attributes
        object.__setattr__(self, "std", std)

    def _sample_chunk(self, seed_seq: Sequence[np.random.SeedSequence], *, chunk_size: int) -> np.ndarray:
        # The RNG is initialised every time this is called so that it will
        # produce the same results.
        rng = np.random.default_rng(seed_seq[0])
        return rng.standard_normal(size=chunk_size, dtype=np.float32) * self.std

    def __str__(self) -> str:
        return f"wgn({self.std}, {self.entropy})"


class Dither(Random):
    """Random signal to add as part of quantisation, for dithering.

    Unlike other signals, this is scaled such that the quantisation bin size is
    1.0.

    The implementation currently uses a uniform distribution, but that is
    subject to change.
    """

    def _sample_chunk(self, seed_seq: Sequence[np.random.SeedSequence], *, chunk_size: int) -> np.ndarray:
        # The RNG is initialised every time this is called so that it will
        # produce the same results.
        rng = np.random.default_rng(seed_seq[0])
        return rng.random(size=chunk_size, dtype=np.float32) - np.float32(0.5)


def _apply_operator(s: str, loc: int, tokens: pp.ParseResults) -> Signal:
    assert len(tokens) == 1
    tokens = tokens[0]  # infix_operator passes the expression with an extra nesting level
    op_map = {"*": operator.mul, "+": operator.add, "-": operator.sub}
    result = tokens[0]
    for i in range(1, len(tokens), 2):
        result = op_map[tokens[i]](result, tokens[i + 1])
    return result


def parse_signals(prog: str) -> List[Signal]:
    """Generate a set of signals from a domain-specific language.

    The domain-specific language consists of statements terminated by
    semi-colons. Two types of statements are available:

    1. Assignments have the form :samp:`{var} = {expr}`. The :samp:`{var}`
       must be a valid ASCII Python identifier. Expressions are described
       later.

    2. Return values consist solely of an expression.

    An expression may consist of function calls, parentheses, the operators
    ``+``, ``-`` and ``*``, and previously-defined variables. The following
    functions are available (parameters must be floating-point literals).

    cw(amplitude, frequency)
        See :class:`CW`.
    """
    var_table = {}
    output = []

    def assign(s: str, loc: int, tokens: pp.ParseResults) -> None:
        var_table[tokens[0]] = tokens[1]

    def get_variable(s: str, loc: int, tokens: pp.ParseResults) -> None:
        try:
            return var_table[tokens[0]]
        except KeyError:
            raise pp.ParseFatalException("", loc, f"Unknown variable {tokens[0]!r}")

    lpar = pp.Suppress("(")
    rpar = pp.Suppress(")")
    comma = pp.Suppress(",")
    eq = pp.Suppress("=")
    semicolon = pp.Suppress(";")

    variable = pp.pyparsing_common.identifier("variable")
    real = pp.pyparsing_common.number
<<<<<<< HEAD
    integer = pp.pyparsing_common.integer
=======
    # See https://pyparsing-docs.readthedocs.io/en/latest/HowToUsePyparsing.html#expression-subclasses
    # for an explanation of + versus - in these rules (it helps give more
    # useful errors). I've been conservative with the use of - i.e., there
    # may be some +'s that can still be changed to -'s.
>>>>>>> 2ded5341
    cw = pp.Keyword("cw") + lpar - real + comma - real + rpar
    cw.set_parse_action(lambda s, loc, tokens: CW(tokens[1], tokens[2]))
    wgn = pp.Keyword("wgn") + lpar - real + pp.Opt(comma - integer("entropy")) + rpar
    wgn.set_parse_action(lambda s, loc, tokens: WGN(tokens[1], tokens.get("entropy")))
    variable_expr = variable.copy()
    variable_expr.set_parse_action(get_variable)

    atom = cw | wgn | variable_expr
    expr = pp.infix_notation(
        atom, [("*", 2, pp.OpAssoc.LEFT, _apply_operator), (pp.one_of("+ -"), 2, pp.OpAssoc.LEFT, _apply_operator)]
    )
    assignment = variable + eq - expr
    assignment.set_parse_action(assign)
    expr_statement = expr.copy()
    expr_statement.add_parse_action(lambda s, loc, tokens: output.append(tokens[0]))
    statement = (assignment | expr_statement) - semicolon
    program = statement[...]

    program.parse_string(prog, parse_all=True)
    return output


def format_signals(signals: Sequence[Signal]) -> str:
    """Inverse of :func:`parse_signals`.

    Currently object identity is not preserved, so if a simple signal is
    re-used multiple times (e.g., shared across output signals), it will
    be repeated in the output. This is subject to change.
    """
    return "; ".join(str(s) for s in signals) + ";"


def quantise(data: da.Array, bits: int, dither: bool = True) -> da.Array:
    """Convert floating-point data to fixed-point.

    Parameters
    ----------
    data
        Array of values, nominally in the range -1 to 1 (values outside the
        range are clamped).
    bits
        Total number of bits per output sample (including the sign bit). The
        input values are scaled by :math:`2^{bits-1} - 1`.
    dither
        If true, add uniform random values in the range [-0.5, 0.5) after
        scaling to reduce artefacts.
    """
    scale = 2 ** (bits - 1) - 1
    scaled = data * scale
    if dither:
        # TODO: should it be seeded in some controllable way?
        scaled += Dither().sample(scaled.size, 0)
    return da.rint(da.clip(scaled, -scale, scale)).astype(np.int32)


@numba.njit
def _packbits(data: np.ndarray, bits: int) -> np.ndarray:  # pragma: nocover
    # Note: needs lots of explicit casting to np.uint64, as otherwise
    # numba seems to want to infer double precision.
    out = np.zeros(data.size * bits // BYTE_BITS, np.uint8)
    buf = np.uint64(0)
    buf_size = 0
    mask = (np.uint64(1) << bits) - np.uint64(1)
    out_pos = 0
    for v in data:
        buf = (buf << bits) | (np.uint64(v) & mask)
        buf_size += bits
        while buf_size >= BYTE_BITS:
            out[out_pos] = buf >> (buf_size - BYTE_BITS)
            out_pos += 1
            buf_size -= BYTE_BITS
    return out


def packbits(data: da.Array, bits: int) -> da.Array:
    """Pack integers into bytes.

    The least-significant `bits` bits of each integer in `data` is collected
    together in big-endian order, and returned as a sequence of bytes. The
    total number of bits must form a whole number of bytes.

    The chunks in `data` must be aligned to multiples of 8.
    """
    assert data.ndim == 1
    if not all(c % BYTE_BITS == 0 for c in data.chunks[0]):
        raise ValueError("Chunks are not aligned to byte boundaries")
    out_chunks = (tuple(c * bits // BYTE_BITS for c in data.chunks[0]),)
    return da.map_blocks(_packbits, data, dtype=np.uint8, chunks=out_chunks, bits=bits)


def sample(signals: Sequence[Signal], timestamp: int, sample_rate: float, sample_bits: int, out: xr.DataArray) -> None:
    """Sample, quantise and pack a set of signals.

    The number of samples to generate is determined from the output array.

    Parameters
    ----------
    signals
        Signals to sample, one per polarisation
    timestamp
        Timestamp for the first element to return. The signal is rotated by
        this amount.
    sample_rate
        Passed to :meth:`Signal.sample`
    sample_bits
        Passed to :func:`quantise` and :func:`packbits`
    out
        Output array, with a dimension called ``pol`` (which must match the
        number of signals). The other dimensions are flattened.
    """
    if len(signals) != out.sizes["pol"]:
        raise ValueError(f"Expected {out.sizes['pol']} signals, received {len(signals)}")
    n = out.isel(pol=0).data.size * BYTE_BITS // sample_bits
    sampled = []
    for sig in signals:
        data = sig.sample(n, sample_rate)
        data = quantise(data, sample_bits)
        data = da.roll(data, -timestamp)
        data = packbits(data, sample_bits)
        sampled.append(data)
    # Compute all the pols together, so that common signals are only computed
    # once.
    da.store(sampled, [out.isel(pol=i).data.ravel() for i in range(len(signals))], lock=False)


async def sample_async(
    signals: Sequence[Signal], timestamp: int, sample_rate: float, sample_bits: int, out: xr.DataArray
) -> None:
    """Call :func:`sample` using a helper thread (to avoid blocking the event loop)."""
    await asyncio.get_running_loop().run_in_executor(None, sample, signals, timestamp, sample_rate, sample_bits, out)<|MERGE_RESOLUTION|>--- conflicted
+++ resolved
@@ -324,14 +324,11 @@
 
     variable = pp.pyparsing_common.identifier("variable")
     real = pp.pyparsing_common.number
-<<<<<<< HEAD
     integer = pp.pyparsing_common.integer
-=======
     # See https://pyparsing-docs.readthedocs.io/en/latest/HowToUsePyparsing.html#expression-subclasses
     # for an explanation of + versus - in these rules (it helps give more
     # useful errors). I've been conservative with the use of - i.e., there
     # may be some +'s that can still be changed to -'s.
->>>>>>> 2ded5341
     cw = pp.Keyword("cw") + lpar - real + comma - real + rpar
     cw.set_parse_action(lambda s, loc, tokens: CW(tokens[1], tokens[2]))
     wgn = pp.Keyword("wgn") + lpar - real + pp.Opt(comma - integer("entropy")) + rpar
