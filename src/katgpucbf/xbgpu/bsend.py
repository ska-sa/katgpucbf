################################################################################
# Copyright (c) 2023-2024, National Research Foundation (SARAO)
#
# Licensed under the BSD 3-Clause License (the "License"); you may not use
# this file except in compliance with the License. You may obtain a copy
# of the License at
#
#   https://opensource.org/licenses/BSD-3-Clause
#
# Unless required by applicable law or agreed to in writing, software
# distributed under the License is distributed on an "AS IS" BASIS,
# WITHOUT WARRANTIES OR CONDITIONS OF ANY KIND, either express or implied.
# See the License for the specific language governing permissions and
# limitations under the License.
################################################################################

"""Module for sending tied array channelised voltage products onto the network."""

import asyncio
import functools
import logging
from typing import Callable, Final, Sequence

import katsdpsigproc.accel as accel
import numpy as np
import spead2
import spead2.send.asyncio
from aiokatcp import SensorSet
from katsdpsigproc.abc import AbstractContext
from katsdptelstate.endpoint import Endpoint
from prometheus_client import Counter

from .. import COMPLEX, DEFAULT_PACKET_PAYLOAD_BYTES
<<<<<<< HEAD
from ..send import send_rate
from ..spead import (
    BEAM_ANTS_ID,
    BF_RAW_ID,
    FLAVOUR,
    FREQUENCY_ID,
    IMMEDIATE_DTYPE,
    IMMEDIATE_FORMAT,
    TIMESTAMP_ID,
    make_immediate,
)
=======
from ..spead import BEAM_ANTS_ID, BF_RAW_ID, FLAVOUR, FREQUENCY_ID, IMMEDIATE_DTYPE, IMMEDIATE_FORMAT, TIMESTAMP_ID
>>>>>>> 7f8d62f3
from ..utils import TimeConverter
from . import METRIC_NAMESPACE
from .output import BOutput
from .send import Send

output_heaps_counter = Counter(
    "output_b_heaps", "number of B-engine heaps transmitted", ["stream"], namespace=METRIC_NAMESPACE
)
output_bytes_counter = Counter(
    "output_b_bytes", "number of B-engine payload bytes transmitted", ["stream"], namespace=METRIC_NAMESPACE
)
output_samples_counter = Counter(
    "output_b_samples", "number of complex beam samples transmitted", ["stream"], namespace=METRIC_NAMESPACE
)
output_clip_counter = Counter(
    "output_b_clipped_samples", "number of beam samples that were saturated", ["stream"], namespace=METRIC_NAMESPACE
)

logger = logging.getLogger(__name__)
# NOTE: ICD suggests `beng_out_bits_per_sample`,
# MK correlator doesn't make this configurable.
SEND_DTYPE = np.dtype(np.int8)


def make_item_group(bf_raw_shape: tuple[int, ...]) -> spead2.send.ItemGroup:
    """Create an item group (with no values)."""
    item_group = spead2.send.ItemGroup(flavour=FLAVOUR)
    item_group.add_item(
        FREQUENCY_ID,
        "frequency",  # Misleading name, but it's what the ICD specifies
        "Value of the first channel in collections stored here.",
        shape=[],
        format=IMMEDIATE_FORMAT,
    )
    item_group.add_item(
        TIMESTAMP_ID,
        "timestamp",
        "Timestamp provided by the MeerKAT digitisers and scaled to the digitiser sampling rate.",
        shape=[],
        format=IMMEDIATE_FORMAT,
    )
    item_group.add_item(
        BEAM_ANTS_ID,
        "beam_ants",
        "Count of antennas included in the beam sum.",
        shape=[],
        format=IMMEDIATE_FORMAT,
    )
    item_group.add_item(
        BF_RAW_ID,
        "bf_raw",
        "Beamformer output for frequency-domain beam.",
        shape=bf_raw_shape,
        dtype=SEND_DTYPE,
    )
    return item_group


class Batch:
    """Hold all data for heaps with a single timestamp.

    It does not own its memory - the backing store is in :class:`Chunk`. It keeps
    a cached :class:`spead2.send.HeapReferenceList` with the heaps of the enabled
    beams, along with a version counter that is used to invalidate it.

    Parameters
    ----------
    timestamp
        Zero-dimensional array of dtype ``>u8`` holding the timestamp
    data
        Payload data for the batch with shape (n_beams,
        n_channels_per_substream, spectra_per_heap, COMPLEX).
    channel_offset
        The first frequency channel processed.
    present_ants
        Zero-dimensional array of dtype ``>u8`` holding the number of antennas
        present in the Batch's input data.
    """

    def __init__(
        self,
        timestamp: np.ndarray,
        data: np.ndarray,
        *,
        channel_offset: int,
        present_ants: np.ndarray,
    ) -> None:
        self.heaps: list[spead2.send.Heap] = []
        self.data = data
        n_substreams = data.shape[0]

        item_group = make_item_group(data.shape[1:])  # Get rid of the 'beam' dimension
        item_group[FREQUENCY_ID].value = channel_offset
        item_group[TIMESTAMP_ID].value = timestamp
        item_group[BEAM_ANTS_ID].value = present_ants
        for i in range(n_substreams):
            item_group[BF_RAW_ID].value = self.data[i, ...]
            heap = item_group.get_heap(descriptors="none", data="all")
            heap.repeat_pointers = True
            self.heaps.append(heap)
        self.tx_enabled_version = -1
        self.tx_heaps = spead2.send.HeapReferenceList([])


class Chunk:
    r"""
    An array of :class:`Batch`\ es.

    Parameters
    ----------
    data
        Storage for tied-array-channelised-voltage data, with shape (n_batches,
        n_beams, n_channels_per_substream, n_spectra_per_heap, COMPLEX) and
        dtype :const:`SEND_DTYPE`.
    saturated
        Storage for saturation counts, with shape (n_beams,) and dtype
        uint32.
    channel_offset
        The first frequency channel processed.
    timestamp_step
        Timestamp step between successive :class:`Batch`\ es in a chunk.
    """

    def __init__(
        self,
        data: np.ndarray,
        saturated: np.ndarray,
        *,
        channel_offset: int,
        timestamp_step: int,
    ) -> None:
        n_batches = data.shape[0]
        self.data = data
        self.saturated = saturated

        self._timestamp = 0
        self._timestamp_step = timestamp_step
        self._timestamps = (np.arange(n_batches) * self._timestamp_step).astype(IMMEDIATE_DTYPE)

        self._present_ants = np.zeros(shape=(n_batches,), dtype=IMMEDIATE_DTYPE)
        # NOTE: The future indicates when it is safe to modify the chunk,
        # i.e. it is not being transmitted. At construction there is nothing to
        # wait for, so we mark it ready.
        self.future = asyncio.get_running_loop().create_future()
        self.future.set_result(None)

        self._batches = [
            Batch(
                self._timestamps[i, ...],
                data[i],
                channel_offset=channel_offset,
                present_ants=self._present_ants[i, ...],
            )
            for i in range(n_batches)
        ]

    @property
    def present_ants(self) -> np.ndarray:
        """
        Number of antennas present in the current beam sums.

        This is a count for each :class:`Batch` in the chunk. Setting this
        property updates the immediate SPEAD items in the heaps. Much like
        :attr:`timestamp`, this should only be done when :attr:`future`
        is done.
        """
        return self._present_ants

    @present_ants.setter
    def present_ants(self, value: np.ndarray) -> None:
        self._present_ants[:] = value

    @property
    def timestamp(self) -> int:
        """
        Timestamp of the first heap.

        Setting this property updates the timestamps stored in all the heaps.
        This should only be done when :attr:`future` is done.
        """
        return self._timestamp

    @timestamp.setter
    def timestamp(self, value: int) -> None:
        delta = value - self.timestamp
        self._timestamps += delta
        self._timestamp = value

    @staticmethod
    def _inc_counters(
        n_batches_sent: int,
        data_shape: tuple[int, int, int],
        data_dtype: np.dtype,
        enabled: Sequence[bool],
        output_names: Sequence[str],
        saturated: np.ndarray,
        sensors: SensorSet,
        sensor_timestamp: float,
        future: asyncio.Future,
    ) -> None:
        """Increment beam stream Prometheus counters.

        Intended to be used on a gathered set of futures as it is
        computationally expensive to increment Prometheus counters for each
        call to async_send_heaps.

        Parameters
        ----------
        n_batches_sent
            The number of batches transmitted.
        data_shape
            The shape of the beam data being transmitted. Expected in the
            format of (n_channels_per_substream, samples_per_spectra, COMPLEX).
        data_dtype
            The `np.dtype` of the beam data transmitted.
        enabled
            Boolean flag array indicating which streams are enabled for transmission.
        output_names
            List of beam stream names
        saturated
            Saturation count for the chunk for each stream in `output_names`.
        sensors
            Server's katcp sensors.
        sensor_timestamp
            Timestamp (UNIX time) to use for sensor update.
        future
            Future returned by the spead2 stream's `async_send_heaps`.
        """
        if future.cancelled() or future.exception() is not None:
            # Don't update output counters if we didn't successfully transmit the data.
            n_batches_sent = 0
        # int casts are because np.prod returns np.int64 which is
        # incompatible with the type annotations for Prometheus.
        # Multiply across dimensions to get total bytes
        byte_count = int(np.prod(data_shape)) * data_dtype.itemsize * n_batches_sent
        # Multiply across the first two dimensions to get complex sample count
        sample_count = int(np.prod(data_shape[:-1])) * n_batches_sent
        for i, output_name in enumerate(output_names):
            clipped = int(saturated[i])
            sensor = sensors[f"{output_name}.beng-clip-cnt"]
            sensor.set_value(sensor.value + clipped, timestamp=sensor_timestamp)
            if enabled[i] and n_batches_sent != 0:
                output_heaps_counter.labels(output_name).inc(n_batches_sent)
                output_bytes_counter.labels(output_name).inc(byte_count)
                output_samples_counter.labels(output_name).inc(sample_count)
                output_clip_counter.labels(output_name).inc(clipped)

    def send(
        self,
        send_stream: "BSend",
        time_converter: TimeConverter,
        sensors: SensorSet,
    ) -> asyncio.Future:
        """
        Transmit a chunk's heaps over a SPEAD stream.

        This method returns immediately and sends the data asynchronously. Before
        modifying the chunk, first await :attr:`future`.
        """
        n_enabled = sum(send_stream.tx_enabled)
        rate = send_stream.bytes_per_second_per_beam * n_enabled
        send_futures: list[asyncio.Future] = []
        if n_enabled > 0:
            for batch, antenna_presence in zip(self._batches, self._present_ants):
                if antenna_presence == 0:
                    # No antennas were present in the received batch of heaps
                    # This check takes priority as we do not transmit batches
                    # that did not have any input data. The updating of the
                    # batch's :class:`HeapReferenceList` is not time-critical.
                    continue
                if batch.tx_enabled_version != send_stream.tx_enabled_version:
                    batch.tx_heaps = spead2.send.HeapReferenceList(
                        [
                            spead2.send.HeapReference(heap, substream_index=i, rate=rate)
                            for i, (heap, enabled) in enumerate(zip(batch.heaps, send_stream.tx_enabled))
                            if enabled
                        ]
                    )
                    batch.tx_enabled_version = send_stream.tx_enabled_version
                send_futures.append(
                    send_stream.stream.async_send_heaps(batch.tx_heaps, mode=spead2.send.GroupMode.ROUND_ROBIN)
                )

            self.future = asyncio.gather(*send_futures)
        else:
            # TODO: Is it necessary to handle this case?
            self.future = asyncio.create_task(send_stream.stream.async_flush())

        end_timestamp_adc = self._timestamp + self._timestamp_step * len(self._batches)
        end_timestamp_unix = time_converter.adc_to_unix(end_timestamp_adc)
        self.future.add_done_callback(
            functools.partial(
                self._inc_counters,
                len(send_futures),  # Increment counters for as many calls to async_send_heaps
                self.data.shape[2:],  # Get rid of 'batch' and 'beam' dimensions
                self.data.dtype,
                send_stream.tx_enabled,
                send_stream.output_names,
                self.saturated.copy(),  # Copy since the original may get overwritten
                sensors,
                end_timestamp_unix,
            )
        )
        return self.future


class BSend(Send):
    r"""
    Class for turning tied array channelised voltage products into SPEAD heaps.

    This class creates a queue of chunks that can be sent out onto the network.
    To obtain a chunk, call :meth:`get_free_chunk` - which will return a
    :class:`Chunk`. This object will create a limited number of transmit
    buffers and keep recycling them, avoiding any memory allocation at runtime.

    The transmission of a chunk's data is abstracted by :meth:`send_chunk`. This
    invokes transmission and immediately returns the :class:`Chunk` back to the
    queue for reuse.

    This object keeps track of each tied-array-channelised-voltage data stream by
    means of a substreams in :class:`spead2.send.asyncio.AsyncStream`, allowing
    for individual enabling and disabling of the data product.

    To allow this class to be used with multiple transports, the constructor
    takes a factory function to create the stream.

    Parameters
    ----------
    outputs
        Sequence of :class:`.output.BOutput`.
    batches_per_chunk
        Number of :class:`Batch`\ es in each transmitted :class:`Chunk`.
    n_chunks
        Number of :class:`Chunk`\ s to create.
    adc_sample_rate, n_channels, n_channels_per_substream, spectra_per_heap, channel_offset
        See :class:`.XBEngine` for further information.
    timestamp_step
        The timestamp step between successive heaps.
    send_rate_factor
        Factor dictating how fast the send-stream should transmit data.
    context
        Device context to create buffers.
    stream_factory
        Callback function to create the spead2 send stream. It is passed the
        stream configuration and memory buffers.
    packet_payload
        Size, in bytes, for the output packets (tied array channelised voltage
        payload only; headers and padding are added to this).
    tx_enabled
        Enable/Disable transmission.
    """

    descriptor_heap: spead2.send.Heap
    header_size: Final[int] = 72

    def __init__(
        self,
        outputs: Sequence[BOutput],
        batches_per_chunk: int,
        n_chunks: int,
        n_channels: int,
        n_channels_per_substream: int,
        spectra_per_heap: int,
        adc_sample_rate: float,
        timestamp_step: int,
        send_rate_factor: float,
        channel_offset: int,
        context: AbstractContext,
        stream_factory: Callable[[spead2.send.StreamConfig, Sequence[np.ndarray]], "spead2.send.asyncio.AsyncStream"],
        packet_payload: int = DEFAULT_PACKET_PAYLOAD_BYTES,
        tx_enabled: bool = False,
    ) -> None:
        self.tx_enabled = [tx_enabled] * len(outputs)
        self.tx_enabled_version = 0
        n_beams = len(outputs)
        self.output_names = [output.name for output in outputs]

        self._chunks_queue: asyncio.Queue[Chunk] = asyncio.Queue()
        buffers: list[np.ndarray] = []

        send_shape = (batches_per_chunk, n_beams, n_channels_per_substream, spectra_per_heap, COMPLEX)
        for _ in range(n_chunks):
            chunk = Chunk(
                accel.HostArray(send_shape, SEND_DTYPE, context=context),
                accel.HostArray((n_beams,), np.uint32, context=context),
                channel_offset=channel_offset,
                timestamp_step=timestamp_step,
            )
            self._chunks_queue.put_nowait(chunk)
            buffers.append(chunk.data)

        heap_payload_size_bytes = n_channels_per_substream * spectra_per_heap * COMPLEX * SEND_DTYPE.itemsize
        self.bytes_per_second_per_beam = send_rate(
            packet_header=BSend.header_size,
            packet_payload=packet_payload,
            heap_payload=heap_payload_size_bytes,
            heap_interval=timestamp_step / adc_sample_rate,
            send_rate_factor=send_rate_factor,
        )

        stream_config = spead2.send.StreamConfig(
            max_packet_size=packet_payload + BSend.header_size,
            # + 1 below for the descriptor per beam
            max_heaps=(n_chunks * batches_per_chunk + 1) * n_beams,
            rate_method=spead2.send.RateMethod.AUTO,
        )

<<<<<<< HEAD
        item_group = spead2.send.ItemGroup(flavour=FLAVOUR)
        item_group.add_item(
            FREQUENCY_ID,
            "frequency",  # Misleading name, but it's what the ICD specifies
            "Value of the first channel in collections stored here.",
            shape=[],
            format=IMMEDIATE_FORMAT,
        )
        item_group.add_item(
            TIMESTAMP_ID,
            "timestamp",
            "Timestamp provided by the MeerKAT digitisers and scaled to the digitiser sampling rate.",
            shape=[],
            format=IMMEDIATE_FORMAT,
        )
        item_group.add_item(
            BEAM_ANTS_ID,
            "beam_ants",
            "Count of antennas included in the beam sum.",
            shape=[],
            format=IMMEDIATE_FORMAT,
        )
        item_group.add_item(
            BF_RAW_ID,
            "bf_raw",
            "Beamformer output for frequency-domain beam.",
            shape=buffers[0].shape[2:],
            dtype=buffers[0].dtype,
        )

        super().__init__(
            n_channels=n_channels,
            n_channels_per_substream=n_channels_per_substream,
            channel_offset=channel_offset,
            stream=stream_factory(stream_config, buffers),
            descriptor_heap=item_group.get_heap(descriptors="all", data="none"),
        )
=======
        item_group = make_item_group(buffers[0].shape[2:])
        self.descriptor_heap = item_group.get_heap(descriptors="all", data="none")
>>>>>>> 7f8d62f3

    def enable_substream(self, stream_id: int, enable: bool = True) -> None:
        """Enable/Disable a substream's data transmission.

        :class:`.BSend` operates as a large single stream with multiple
        substreams. Each substream is its own data product and is required
        to be enabled/disabled independently.

        Parameters
        ----------
        stream_id
            Index of the substream's data product.
        enable
            Boolean indicating whether the `stream_id` should be enabled or
            disabled.
        """
        self.tx_enabled[stream_id] = enable
        self.tx_enabled_version += 1

    async def get_free_chunk(self) -> Chunk:
        """Obtain a :class:`.Chunk` for transmission.

        We await the chunk's :attr:`future` to be sure we are not overwriting
        data that is still being transmitted. If sending failed, it is no
        longer being transmitted, and therefore safe to return the chunk.

        Raises
        ------
        asyncio.CancelledError
            If the chunk's send future is cancelled.
        """
        chunk = await self._chunks_queue.get()
        try:
            await chunk.future
        except asyncio.CancelledError:
            raise
        except Exception:
            logger.exception("Error sending chunk")
        return chunk

    def send_chunk(self, chunk: Chunk, time_converter: TimeConverter, sensors: SensorSet) -> None:
        """Send a chunk's data and put it on the :attr:`_chunks_queue`."""
        chunk.send(self, time_converter, sensors)
        self._chunks_queue.put_nowait(chunk)

    async def send_stop_heap(self) -> None:
        """Send a Stop Heap over the spead2 transport."""
        stop_heap = spead2.send.Heap(FLAVOUR)
        stop_heap.add_end()
        # Flush just to ensure that we don't overflow the stream's queue.
        # It's a heavy-handed approach, but we don't care about performance
        # during shutdown.
        await self.stream.async_flush()
        for i in range(len(self.output_names)):
            await self.stream.async_send_heap(stop_heap, substream_index=i)


def make_stream(
    *,
    output_names: list[str],
    endpoints: list[Endpoint],
    interface: str,
    ttl: int,
    use_ibv: bool,
    affinity: int,
    comp_vector: int,
    stream_config: spead2.send.StreamConfig,
    buffers: Sequence[np.ndarray],
) -> "spead2.send.asyncio.AsyncStream":
    """Create asynchronous SPEAD stream for transmission.

    This is architected to be a single send stream with multiple substreams,
    each corresponding to a tied-array-channelised-voltage output data product.
    The `endpoints` need not be a contiguous list of multicast addresses.
    """
    stream: spead2.send.asyncio.AsyncStream
    thread_pool = spead2.ThreadPool(1, [] if affinity < 0 else [affinity])

    if use_ibv:
        stream = spead2.send.asyncio.UdpIbvStream(
            thread_pool,
            stream_config,
            spead2.send.UdpIbvConfig(
                endpoints=[(ep.host, ep.port) for ep in endpoints],
                interface_address=interface,
                ttl=ttl,
                comp_vector=comp_vector,
                memory_regions=list(buffers),
            ),
        )
    else:
        stream = spead2.send.asyncio.UdpStream(
            thread_pool,
            [(ep.host, ep.port) for ep in endpoints],
            stream_config,
            interface_address=interface,
            ttl=ttl,
        )
    # Referencing the labels causes them to be created, in advance of data
    # actually being transmitted.
    for output_name in output_names:
        output_heaps_counter.labels(output_name)
        output_bytes_counter.labels(output_name)
        output_samples_counter.labels(output_name)
        output_clip_counter.labels(output_name)

    return stream<|MERGE_RESOLUTION|>--- conflicted
+++ resolved
@@ -31,21 +31,8 @@
 from prometheus_client import Counter
 
 from .. import COMPLEX, DEFAULT_PACKET_PAYLOAD_BYTES
-<<<<<<< HEAD
 from ..send import send_rate
-from ..spead import (
-    BEAM_ANTS_ID,
-    BF_RAW_ID,
-    FLAVOUR,
-    FREQUENCY_ID,
-    IMMEDIATE_DTYPE,
-    IMMEDIATE_FORMAT,
-    TIMESTAMP_ID,
-    make_immediate,
-)
-=======
 from ..spead import BEAM_ANTS_ID, BF_RAW_ID, FLAVOUR, FREQUENCY_ID, IMMEDIATE_DTYPE, IMMEDIATE_FORMAT, TIMESTAMP_ID
->>>>>>> 7f8d62f3
 from ..utils import TimeConverter
 from . import METRIC_NAMESPACE
 from .output import BOutput
@@ -453,37 +440,7 @@
             rate_method=spead2.send.RateMethod.AUTO,
         )
 
-<<<<<<< HEAD
-        item_group = spead2.send.ItemGroup(flavour=FLAVOUR)
-        item_group.add_item(
-            FREQUENCY_ID,
-            "frequency",  # Misleading name, but it's what the ICD specifies
-            "Value of the first channel in collections stored here.",
-            shape=[],
-            format=IMMEDIATE_FORMAT,
-        )
-        item_group.add_item(
-            TIMESTAMP_ID,
-            "timestamp",
-            "Timestamp provided by the MeerKAT digitisers and scaled to the digitiser sampling rate.",
-            shape=[],
-            format=IMMEDIATE_FORMAT,
-        )
-        item_group.add_item(
-            BEAM_ANTS_ID,
-            "beam_ants",
-            "Count of antennas included in the beam sum.",
-            shape=[],
-            format=IMMEDIATE_FORMAT,
-        )
-        item_group.add_item(
-            BF_RAW_ID,
-            "bf_raw",
-            "Beamformer output for frequency-domain beam.",
-            shape=buffers[0].shape[2:],
-            dtype=buffers[0].dtype,
-        )
-
+        item_group = make_item_group(buffers[0].shape[2:])
         super().__init__(
             n_channels=n_channels,
             n_channels_per_substream=n_channels_per_substream,
@@ -491,10 +448,6 @@
             stream=stream_factory(stream_config, buffers),
             descriptor_heap=item_group.get_heap(descriptors="all", data="none"),
         )
-=======
-        item_group = make_item_group(buffers[0].shape[2:])
-        self.descriptor_heap = item_group.get_heap(descriptors="all", data="none")
->>>>>>> 7f8d62f3
 
     def enable_substream(self, stream_id: int, enable: bool = True) -> None:
         """Enable/Disable a substream's data transmission.
