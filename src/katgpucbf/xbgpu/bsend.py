################################################################################
# Copyright (c) 2023-2024, National Research Foundation (SARAO)
#
# Licensed under the BSD 3-Clause License (the "License"); you may not use
# this file except in compliance with the License. You may obtain a copy
# of the License at
#
#   https://opensource.org/licenses/BSD-3-Clause
#
# Unless required by applicable law or agreed to in writing, software
# distributed under the License is distributed on an "AS IS" BASIS,
# WITHOUT WARRANTIES OR CONDITIONS OF ANY KIND, either express or implied.
# See the License for the specific language governing permissions and
# limitations under the License.
################################################################################

"""Module for sending tied array channelised voltage products onto the network."""

import asyncio
import functools
import logging
from math import ceil
from typing import Callable, Final, Sequence

import katsdpsigproc.accel as accel
import numpy as np
import spead2
import spead2.send.asyncio
from aiokatcp import SensorSet
from katsdpsigproc.abc import AbstractContext
from katsdptelstate.endpoint import Endpoint
from prometheus_client import Counter

from .. import COMPLEX, DEFAULT_PACKET_PAYLOAD_BYTES
from ..spead import BF_RAW_ID, FLAVOUR, FREQUENCY_ID, IMMEDIATE_FORMAT, TIMESTAMP_ID, make_immediate
from ..utils import TimeConverter
from . import METRIC_NAMESPACE
from .output import BOutput

output_heaps_counter = Counter(
    "output_b_heaps", "number of B-engine heaps transmitted", ["stream"], namespace=METRIC_NAMESPACE
)
output_bytes_counter = Counter(
    "output_b_bytes", "number of B-engine payload bytes transmitted", ["stream"], namespace=METRIC_NAMESPACE
)
output_samples_counter = Counter(
    "output_b_samples", "number of complex beam samples transmitted", ["stream"], namespace=METRIC_NAMESPACE
)
output_clip_counter = Counter(
    "output_b_clipped_samples", "number of beam samples that were saturated", ["stream"], namespace=METRIC_NAMESPACE
)

logger = logging.getLogger(__name__)
# NOTE: ICD suggests `beng_out_bits_per_sample`,
# MK correlator doesn't make this configurable.
SEND_DTYPE = np.dtype(np.int8)


class Frame:
    """Hold all data for heaps with a single timestamp.

    It does not own its memory - the backing store is in :class:`Chunk`.

    Parameters
    ----------
    timestamp
        Zero-dimensional array of dtype ``>u8`` holding the timestamp
    data
        Payload data for the frame with shape (n_beams,
        n_channels_per_substream, spectra_per_heap, COMPLEX).
    channel_offset
        The first frequency channel processed.
    """

    def __init__(
        self,
        timestamp: np.ndarray,
        data: np.ndarray,
        *,
        channel_offset: int,
    ) -> None:
        self.heaps: list[spead2.send.Heap] = []
        self.data = data
        n_substreams = data.shape[0]
        for i in range(n_substreams):
            heap = spead2.send.Heap(flavour=FLAVOUR)
            heap.repeat_pointers = True
            heap.add_item(make_immediate(FREQUENCY_ID, channel_offset))
            heap.add_item(make_immediate(TIMESTAMP_ID, timestamp))
            heap.add_item(
                spead2.Item(
                    BF_RAW_ID,
                    "bf_raw",
                    "",
                    shape=data.shape[1:],  # Get rid of the 'beam' dimension
                    dtype=data.dtype,
                    value=self.data[i, ...],
                )
            )
            self.heaps.append(heap)


class Chunk:
    r"""
    An array of :class:`Frame`\ s.

    Parameters
    ----------
    data
        Storage for tied-array-channelised-voltage data, with shape (n_frames,
        n_beams, n_channels_per_substream, n_spectra_per_heap, COMPLEX) and
        dtype :const:`SEND_DTYPE`.
    saturated
        Storage for saturation counts, with shape (n_beams,) and dtype
        uint32.
    channel_offset
        The first frequency channel processed.
    timestamp_step
        Timestamp step between successive :class:`Frame`\ s in a chunk.
    """

    def __init__(
        self,
        data: np.ndarray,
        saturated: np.ndarray,
        *,
        channel_offset: int,
        timestamp_step: int,
    ) -> None:
        n_frames = data.shape[0]
        self.data = data
        self.saturated = saturated

        self._timestamp = 0
        self._timestamp_step = timestamp_step
        self._timestamps = (np.arange(n_frames) * self._timestamp_step).astype(">u8")

        # NOTE: The future indicates when it is safe to modify the chunk,
        # i.e. it is not being transmitted. At construction there is nothing to
        # wait for, so we mark it ready.
        self.future = asyncio.get_running_loop().create_future()
        self.future.set_result(None)

        self._frames = [
            Frame(
                self._timestamps[i, ...],
                data[i],
                channel_offset=channel_offset,
            )
            for i in range(n_frames)
        ]

    @property
    def timestamp(self) -> int:
        """
        Timestamp of the first heap.

        Setting this property updates the timestamps stored in all the heaps.
        This should only be done when :attr:`future` is done.
        """
        return self._timestamp

    @timestamp.setter
    def timestamp(self, value: int) -> None:
        delta = value - self.timestamp
        self._timestamps += delta
        self._timestamp = value

    @staticmethod
    def _inc_counters(
        n_frames_sent: int,
        data_shape: tuple[int, int, int],
        data_dtype: np.dtype,
        output_names: Sequence[str],
        saturated: np.ndarray,
        future: asyncio.Future,
    ) -> None:
        """Increment beam stream Prometheus counters.

        Intended to be used on a gathered set of futures as it is
        computationally expensive to increment Prometheus counters for each
        call to async_send_heaps.

        Parameters
        ----------
        n_frames_sent
            The number of frames transmitted.
        data_shape
            The shape of the beam data being transmitted. Expected in the
            format of (n_channels_per_substream, samples_per_spectra, COMPLEX).
        data_dtype
            The `np.dtype` of the beam data transmitted.
        output_names
            List of beam stream names that are enabled for transmission for
            this `future`.
        saturated
            Saturation count for the chunk for each stream in `output_names`.
        future
            Future returned by the spead2 stream's `async_send_heaps`.

        .. todo::

            (NGC-1172) Handle missing data transmission for Prometheus counters.
        """
        if not future.cancelled() and future.exception() is None:
<<<<<<< HEAD
            byte_count = np.prod(data_shape) * data_dtype.itemsize * n_frames_sent
            sample_count = np.prod(data_shape[:-1]) * n_frames_sent
            for i, output_name in enumerate(output_names):
=======
            # int casts are because np.prod returns np.int64 which is
            # incompatible with the type annotations for Prometheus.
            byte_count = int(np.prod(data_shape)) * data_dtype.itemsize * n_frames_sent
            sample_count = int(np.prod(data_shape[:-1])) * n_frames_sent
            for output_name in output_names:
>>>>>>> cbe2e983
                output_heaps_counter.labels(output_name).inc(n_frames_sent)
                # Multiply across dimensions to get total bytes
                output_bytes_counter.labels(output_name).inc(byte_count)
                # Multiply across the first two dimensions to get complex sample count
                output_samples_counter.labels(output_name).inc(sample_count)
                output_clip_counter.labels(output_name).inc(int(saturated[i]))

    def send(
        self,
        send_stream: "BSend",
        time_converter: TimeConverter,
        sensors: SensorSet,
    ) -> asyncio.Future:
        """
        Transmit a chunk's heaps over a SPEAD stream.

        This method returns immediately and sends the data asynchronously. Before
        modifying the chunk, first await :attr:`future`.

        .. todo::

            (NGC-1173): Update counter and sensor with chunk.saturation
        """
        n_enabled = sum(send_stream.tx_enabled)
        rate = send_stream.bytes_per_second_per_beam * n_enabled
        if n_enabled > 0:
            send_futures: list[asyncio.Future] = []
            for frame in self._frames:
                # TODO (NGC-1232): building this list every time may be too expensive.
                # Consider caching it and invalidating when streams are enabled/disabled.
                heaps_to_send = [
                    spead2.send.HeapReference(heap, substream_index=i, rate=rate)
                    for i, (heap, enabled) in enumerate(zip(frame.heaps, send_stream.tx_enabled))
                    if enabled
                ]
                send_futures.append(
                    send_stream.stream.async_send_heaps(heaps_to_send, mode=spead2.send.GroupMode.ROUND_ROBIN)
                )

            self.future = asyncio.gather(*send_futures)
            # NOTE: Adding done-callback to all gathered futures as we currently
            # transmit data for all frames, regardless of whether incoming data
            # is missing.
            # TODO: NGC-1172 update this to only increment for frames that *did
            # not* have data missing on the input.
            enabled_stream_names = [
                output_name for output_name, enabled in zip(send_stream.output_names, send_stream.tx_enabled) if enabled
            ]
            self.future.add_done_callback(
                functools.partial(
                    self._inc_counters,
                    len(send_futures),  # Increment counters for as many calls to async_send_heaps
                    self.data.shape[2:],  # Get rid of 'frame' and 'beam' dimensions
                    self.data.dtype,
                    enabled_stream_names,
                    self.saturated[send_stream.tx_enabled],
                )
            )
        else:
            # TODO: Is it necessary to handle this case?
            self.future = asyncio.create_task(send_stream.stream.async_flush())
        return self.future


class BSend:
    r"""
    Class for turning tied array channelised voltage products into SPEAD heaps.

    This class creates a queue of chunks that can be sent out onto the network.
    To obtain a chunk, call :meth:`get_free_chunk` - which will return a
    :class:`Chunk`. This object will create a limited number of transmit
    buffers and keep recycling them, avoiding any memory allocation at runtime.

    The transmission of a chunk's data is abstracted by :meth:`send_chunk`. This
    invokes transmission and immediately returns the :class:`Chunk` back to the
    queue for reuse.

    This object keeps track of each tied-array-channelised-voltage data stream by
    means of a substreams in :class:`spead2.send.asyncio.AsyncStream`, allowing
    for individual enabling and disabling of the data product.

    To allow this class to be used with multiple transports, the constructor
    takes a factory function to create the stream.

    Parameters
    ----------
    outputs
        Sequence of :class:`.output.BOutput`.
    frames_per_chunk
        Number of :class:`Frame`\ s in each transmitted :class:`Chunk`.
    n_tx_items
        Number of :class:`Chunk` to create.
    adc_sample_rate, n_channels, n_channels_per_substream, spectra_per_heap, channel_offset
        See :class:`.XBEngine` for further information.
    timestamp_step
        The timestamp step between successive heaps.
    send_rate_factor
        Factor dictating how fast the send-stream should transmit data.
    context
        Device context to create buffers.
    stream_factory
        Callback function to create the spead2 send stream. It is passed the
        stream configuration and memory buffers.
    packet_payload
        Size, in bytes, for the output packets (tied array channelised voltage
        payload only; headers and padding are added to this).
    tx_enabled
        Enable/Disable transmission.
    """

    descriptor_heap: spead2.send.Heap
    header_size: Final[int] = 64

    def __init__(
        self,
        outputs: Sequence[BOutput],
        frames_per_chunk: int,
        n_tx_items: int,
        n_channels: int,
        n_channels_per_substream: int,
        spectra_per_heap: int,
        adc_sample_rate: float,
        timestamp_step: int,
        send_rate_factor: float,
        channel_offset: int,
        context: AbstractContext,
        stream_factory: Callable[[spead2.send.StreamConfig, Sequence[np.ndarray]], "spead2.send.asyncio.AsyncStream"],
        packet_payload: int = DEFAULT_PACKET_PAYLOAD_BYTES,
        tx_enabled: bool = False,
    ) -> None:
        if n_channels % n_channels_per_substream != 0:
            raise ValueError("n_channels must be an integer multiple of n_channels_per_substream")
        if channel_offset % n_channels_per_substream != 0:
            raise ValueError("channel_offset must be an integer multiple of n_channels_per_substream")

        self.tx_enabled = [tx_enabled] * len(outputs)
        n_beams = len(outputs)
        self.output_names = [output.name for output in outputs]

        self._chunks_queue: asyncio.Queue[Chunk] = asyncio.Queue()
        buffers: list[np.ndarray] = []

        send_shape = (frames_per_chunk, n_beams, n_channels_per_substream, spectra_per_heap, COMPLEX)
        for _ in range(n_tx_items):
            chunk = Chunk(
                accel.HostArray(send_shape, SEND_DTYPE, context=context),
                accel.HostArray((n_beams,), np.uint32, context=context),
                channel_offset=channel_offset,
                timestamp_step=timestamp_step,
            )
            self._chunks_queue.put_nowait(chunk)
            buffers.append(chunk.data)

        heap_payload_size_bytes = n_channels_per_substream * spectra_per_heap * COMPLEX * SEND_DTYPE.itemsize

        # Transport-agnostic stream information
        packets_per_heap = ceil(heap_payload_size_bytes / packet_payload)
        packet_header_overhead_bytes = packets_per_heap * BSend.header_size

        heap_interval = timestamp_step / adc_sample_rate
        self.bytes_per_second_per_beam = (
            (heap_payload_size_bytes + packet_header_overhead_bytes) / heap_interval * send_rate_factor
        )

        stream_config = spead2.send.StreamConfig(
            max_packet_size=packet_payload + BSend.header_size,
            # + 1 below for the descriptor per beam
            max_heaps=(n_tx_items * frames_per_chunk + 1) * n_beams,
            rate_method=spead2.send.RateMethod.AUTO,
        )
        self.stream = stream_factory(stream_config, buffers)
        # Set heap count sequence to allow a receiver to ingest multiple
        # B-engine outputs, if they should so choose.
        self.stream.set_cnt_sequence(
            channel_offset // n_channels_per_substream,
            n_channels // n_channels_per_substream,
        )

        item_group = spead2.send.ItemGroup(flavour=FLAVOUR)
        item_group.add_item(
            FREQUENCY_ID,
            "frequency",  # Misleading name, but it's what the ICD specifies
            "Value of the first channel in collections stored here.",
            shape=[],
            format=IMMEDIATE_FORMAT,
        )
        item_group.add_item(
            TIMESTAMP_ID,
            "timestamp",
            "Timestamp provided by the MeerKAT digitisers and scaled to the digitiser sampling rate.",
            shape=[],
            format=IMMEDIATE_FORMAT,
        )
        item_group.add_item(
            BF_RAW_ID,
            "bf_raw",
            "Beamformer output for frequency-domain beam.",
            shape=buffers[0].shape[2:],
            dtype=buffers[0].dtype,
        )

        self.descriptor_heap = item_group.get_heap(descriptors="all", data="none")

    def enable_substream(self, stream_id: int, enable: bool = True) -> None:
        """Enable/Disable a substream's data transmission.

        :class:`.BSend` operates as a large single stream with multiple
        substreams. Each substream is its own data product and is required
        to be enabled/disabled independently.

        Parameters
        ----------
        stream_id
            Index of the substream's data product.
        enable
            Boolean indicating whether the `stream_id` should be enabled or
            disabled.
        """
        self.tx_enabled[stream_id] = enable

    async def get_free_chunk(self) -> Chunk:
        """Obtain a :class:`.Chunk` for transmission.

        We await the chunk's :attr:`future` to be sure we are not overwriting
        data that is still being transmitted. If sending failed, it is no
        longer being transmitted, and therefore safe to return the chunk.

        Raises
        ------
        asyncio.CancelledError
            If the chunk's send future is cancelled.
        """
        chunk = await self._chunks_queue.get()
        try:
            await chunk.future
        except asyncio.CancelledError:
            raise
        except Exception:
            logger.exception("Error sending chunk")
        return chunk

    def send_chunk(self, chunk: Chunk, time_converter: TimeConverter, sensors: SensorSet) -> None:
        """Send a chunk's data and put it on the :attr:`_chunks_queue`."""
        chunk.send(self, time_converter, sensors)
        self._chunks_queue.put_nowait(chunk)

    async def send_stop_heap(self) -> None:
        """Send a Stop Heap over the spead2 transport."""
        stop_heap = spead2.send.Heap(FLAVOUR)
        stop_heap.add_end()
        # Flush just to ensure that we don't overflow the stream's queue.
        # It's a heavy-handed approach, but we don't care about performance
        # during shutdown.
        await self.stream.async_flush()
        for i in range(len(self.output_names)):
            await self.stream.async_send_heap(stop_heap, substream_index=i)


def make_stream(
    *,
    output_names: list[str],
    endpoints: list[Endpoint],
    interface: str,
    ttl: int,
    use_ibv: bool,
    affinity: int,
    comp_vector: int,
    stream_config: spead2.send.StreamConfig,
    buffers: Sequence[np.ndarray],
) -> "spead2.send.asyncio.AsyncStream":
    """Create asynchronous SPEAD stream for transmission.

    This is architected to be a single send stream with multiple substreams,
    each corresponding to a tied-array-channelised-voltage output data product.
    The `endpoints` need not be a contiguous list of multicast addresses.
    """
    stream: spead2.send.asyncio.AsyncStream
    thread_pool = spead2.ThreadPool(1, [] if affinity < 0 else [affinity])

    if use_ibv:
        stream = spead2.send.asyncio.UdpIbvStream(
            thread_pool,
            stream_config,
            spead2.send.UdpIbvConfig(
                endpoints=[(ep.host, ep.port) for ep in endpoints],
                interface_address=interface,
                ttl=ttl,
                comp_vector=comp_vector,
                memory_regions=list(buffers),
            ),
        )
    else:
        stream = spead2.send.asyncio.UdpStream(
            thread_pool,
            [(ep.host, ep.port) for ep in endpoints],
            stream_config,
            interface_address=interface,
            ttl=ttl,
        )
    # Referencing the labels causes them to be created, in advance of data
    # actually being transmitted.
    for output_name in output_names:
        output_heaps_counter.labels(output_name)
        output_bytes_counter.labels(output_name)
        output_samples_counter.labels(output_name)
        output_clip_counter.labels(output_name)

    return stream<|MERGE_RESOLUTION|>--- conflicted
+++ resolved
@@ -203,17 +203,11 @@
             (NGC-1172) Handle missing data transmission for Prometheus counters.
         """
         if not future.cancelled() and future.exception() is None:
-<<<<<<< HEAD
-            byte_count = np.prod(data_shape) * data_dtype.itemsize * n_frames_sent
-            sample_count = np.prod(data_shape[:-1]) * n_frames_sent
-            for i, output_name in enumerate(output_names):
-=======
             # int casts are because np.prod returns np.int64 which is
             # incompatible with the type annotations for Prometheus.
             byte_count = int(np.prod(data_shape)) * data_dtype.itemsize * n_frames_sent
             sample_count = int(np.prod(data_shape[:-1])) * n_frames_sent
-            for output_name in output_names:
->>>>>>> cbe2e983
+            for i, output_name in enumerate(output_names):
                 output_heaps_counter.labels(output_name).inc(n_frames_sent)
                 # Multiply across dimensions to get total bytes
                 output_bytes_counter.labels(output_name).inc(byte_count)
