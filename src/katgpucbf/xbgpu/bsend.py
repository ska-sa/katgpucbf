################################################################################
# Copyright (c) 2023-2024, National Research Foundation (SARAO)
#
# Licensed under the BSD 3-Clause License (the "License"); you may not use
# this file except in compliance with the License. You may obtain a copy
# of the License at
#
#   https://opensource.org/licenses/BSD-3-Clause
#
# Unless required by applicable law or agreed to in writing, software
# distributed under the License is distributed on an "AS IS" BASIS,
# WITHOUT WARRANTIES OR CONDITIONS OF ANY KIND, either express or implied.
# See the License for the specific language governing permissions and
# limitations under the License.
################################################################################

"""Module for sending tied array channelised voltage products onto the network."""

import asyncio
import functools
import logging
from math import ceil
from typing import Callable, Final, Sequence

import katsdpsigproc.accel as accel
import numpy as np
import spead2
import spead2.send.asyncio
from aiokatcp import SensorSet
from katsdpsigproc.abc import AbstractContext
from katsdptelstate.endpoint import Endpoint
from prometheus_client import Counter

from .. import COMPLEX, DEFAULT_PACKET_PAYLOAD_BYTES
<<<<<<< HEAD
from ..spead import BEAM_ANTS_ID, BF_RAW_ID, FLAVOUR, FREQUENCY_ID, IMMEDIATE_FORMAT, TIMESTAMP_ID, make_immediate
=======
from ..spead import BF_RAW_ID, FLAVOUR, FREQUENCY_ID, IMMEDIATE_DTYPE, IMMEDIATE_FORMAT, TIMESTAMP_ID, make_immediate
>>>>>>> 3bae2188
from ..utils import TimeConverter
from . import METRIC_NAMESPACE
from .output import BOutput

output_heaps_counter = Counter(
    "output_b_heaps", "number of B-engine heaps transmitted", ["stream"], namespace=METRIC_NAMESPACE
)
output_bytes_counter = Counter(
    "output_b_bytes", "number of B-engine payload bytes transmitted", ["stream"], namespace=METRIC_NAMESPACE
)
output_samples_counter = Counter(
    "output_b_samples", "number of complex beam samples transmitted", ["stream"], namespace=METRIC_NAMESPACE
)
output_clip_counter = Counter(
    "output_b_clipped_samples", "number of beam samples that were saturated", ["stream"], namespace=METRIC_NAMESPACE
)

logger = logging.getLogger(__name__)
# NOTE: ICD suggests `beng_out_bits_per_sample`,
# MK correlator doesn't make this configurable.
SEND_DTYPE = np.dtype(np.int8)


class Frame:
    """Hold all data for heaps with a single timestamp.

    It does not own its memory - the backing store is in :class:`Chunk`. It keeps
    a cached :class:`spead2.send.HeapReferenceList` with the heaps of the enabled
    beams, along with a version counter that is used to invalidate it.

    Parameters
    ----------
    timestamp
        Zero-dimensional array of dtype ``>u8`` holding the timestamp
    data
        Payload data for the frame with shape (n_beams,
        n_channels_per_substream, spectra_per_heap, COMPLEX).
    saturated
        Total number of complex samples that saturated during requantisation,
        with shape (n_beams,).
    channel_offset
        The first frequency channel processed.
    present_ants
        The number of antennas present in the Frame's input data.
    """

    def __init__(
        self,
        timestamp: np.ndarray,
        data: np.ndarray,
        saturated: np.ndarray,
        *,
        channel_offset: int,
        present_ants: int,
    ) -> None:
        self.heaps: list[spead2.send.Heap] = []
        self.data = data
        self.saturated = saturated
        n_substreams = saturated.shape[0]
        for i in range(n_substreams):
            heap = spead2.send.Heap(flavour=FLAVOUR)
            heap.repeat_pointers = True
            heap.add_item(make_immediate(FREQUENCY_ID, channel_offset))
            heap.add_item(make_immediate(TIMESTAMP_ID, timestamp))
            heap.add_item(make_immediate(BEAM_ANTS_ID, present_ants))
            heap.add_item(
                spead2.Item(
                    BF_RAW_ID,
                    "bf_raw",
                    "",
                    shape=data.shape[1:],  # Get rid of the 'beam' dimension
                    dtype=data.dtype,
                    value=self.data[i, ...],
                )
            )
            self.heaps.append(heap)
        self.tx_enabled_version = -1
        self.tx_heaps = spead2.send.HeapReferenceList([])


class Chunk:
    r"""
    An array of :class:`Frame`\ s.

    Parameters
    ----------
    data
        Storage for tied-array-channelised-voltage data, with shape (n_frames,
        n_beams, n_channels_per_substream, n_spectra_per_heap, COMPLEX) and
        dtype :const:`SEND_DTYPE`.
    saturated
        Storage for saturation counts, with shape (n_frames, n_beams) and dtype
        uint32.
    channel_offset
        The first frequency channel processed.
    timestamp_step
        Timestamp step between successive :class:`Frame`\ s in a chunk.
    """

    def __init__(
        self,
        data: np.ndarray,
        saturated: np.ndarray,
        *,
        channel_offset: int,
        timestamp_step: int,
    ) -> None:
        n_frames = data.shape[0]
        self.data = data
        self.saturated = saturated

        self._timestamp = 0
        self._timestamp_step = timestamp_step
        self._timestamps = (np.arange(n_frames) * self._timestamp_step).astype(IMMEDIATE_DTYPE)

        self._present_ants = np.zeros(shape=(n_frames,), dtype=">u8")
        # NOTE: The future indicates when it is safe to modify the chunk,
        # i.e. it is not being transmitted. At construction there is nothing to
        # wait for, so we mark it ready.
        self.future = asyncio.get_running_loop().create_future()
        self.future.set_result(None)

        self._frames = [
            Frame(
                self._timestamps[i, ...],
                data[i],
                saturated[i],
                channel_offset=channel_offset,
                # TODO: Fix the type annotation here
                # Maybe I don't need the ellipses for dimensions?
                present_ants=self._present_ants[i, ...],  # type: ignore
            )
            for i in range(n_frames)
        ]

    @property
    def present_ants(self) -> np.ndarray:
        """
        Number of antennas present in the current beam sums.

        This is a count for each :class:`Frame` in the chunk. Setting this
        property updates the immediate SPEAD item in the heap. Much like
        :attr:`timestamp`, this should only be done when :attr:`future`
        is done.
        """
        return self._present_ants

    @present_ants.setter
    def present_ants(self, value: np.ndarray) -> None:
        self._present_ants[:] = value

    @property
    def timestamp(self) -> int:
        """
        Timestamp of the first heap.

        Setting this property updates the timestamps stored in all the heaps.
        This should only be done when :attr:`future` is done.
        """
        return self._timestamp

    @timestamp.setter
    def timestamp(self, value: int) -> None:
        delta = value - self.timestamp
        self._timestamps += delta
        self._timestamp = value

    @staticmethod
    def _inc_counters(
        n_frames_sent: int,
        data_shape: tuple[int, int, int],
        data_dtype: np.dtype,
        output_names: Sequence[str],
        future: asyncio.Future,
    ) -> None:
        """Increment beam stream Prometheus counters.

        Intended to be used on a gathered set of futures as it is
        computationally expensive to increment Prometheus counters for each
        call to async_send_heaps.

        Parameters
        ----------
        n_frames_sent
            The number of frames transmitted.
        data_shape
            The shape of the beam data being transmitted. Expected in the
            format of (n_channels_per_substream, samples_per_spectra, COMPLEX).
        data_dtype
            The `np.dtype` of the beam data transmitted.
        output_names
            List of beam stream names that are enabled for transmission for
            this `future`.
        future
            Future returned by the spead2 stream's `async_send_heaps`.
        """
        if not future.cancelled() and future.exception() is None:
            # int casts are because np.prod returns np.int64 which is
            # incompatible with the type annotations for Prometheus.
            byte_count = int(np.prod(data_shape)) * data_dtype.itemsize * n_frames_sent
            sample_count = int(np.prod(data_shape[:-1])) * n_frames_sent
            for output_name in output_names:
                output_heaps_counter.labels(output_name).inc(n_frames_sent)
                # Multiply across dimensions to get total bytes
                output_bytes_counter.labels(output_name).inc(byte_count)
                # Multiply across the first two dimensions to get complex sample count
                output_samples_counter.labels(output_name).inc(sample_count)

    def send(
        self,
        send_stream: "BSend",
        time_converter: TimeConverter,
        sensors: SensorSet,
    ) -> asyncio.Future:
        """
        Transmit a chunk's heaps over a SPEAD stream.

        This method returns immediately and sends the data asynchronously. Before
        modifying the chunk, first await :attr:`future`.

        .. todo::

            (NGC-1173): Update counter and sensor with chunk.saturation
        """
        n_enabled = sum(send_stream.tx_enabled)
        rate = send_stream.bytes_per_second_per_beam * n_enabled
        if n_enabled > 0:
            send_futures: list[asyncio.Future] = []
            for frame, antenna_presence in zip(self._frames, self._present_ants):
                if antenna_presence == 0:
                    # No antennas were present in the received batch of heaps
                    # This check takes priority as we do not transmit frames
                    # that did not have any input data. The updating of the
                    # frame's :class:`HeapReferenceList` is not time-critical.
                    continue
                if frame.tx_enabled_version != send_stream.tx_enabled_version:
                    frame.tx_heaps = spead2.send.HeapReferenceList(
                        [
                            spead2.send.HeapReference(heap, substream_index=i, rate=rate)
                            for i, (heap, enabled) in enumerate(zip(frame.heaps, send_stream.tx_enabled))
                            if enabled
                        ]
                    )
                    frame.tx_enabled_version = send_stream.tx_enabled_version
                send_futures.append(
                    send_stream.stream.async_send_heaps(frame.tx_heaps, mode=spead2.send.GroupMode.ROUND_ROBIN)
                )

            self.future = asyncio.gather(*send_futures)
            enabled_stream_names = [
                output_name for output_name, enabled in zip(send_stream.output_names, send_stream.tx_enabled) if enabled
            ]
            self.future.add_done_callback(
                functools.partial(
                    self._inc_counters,
                    len(send_futures),  # Increment counters for as many calls to async_send_heaps
                    frame.data.shape[1:],  # Get rid of 'beam' dimension
                    frame.data.dtype,
                    enabled_stream_names,
                )
            )
        else:
            # TODO: Is it necessary to handle this case?
            self.future = asyncio.create_task(send_stream.stream.async_flush())
        return self.future


class BSend:
    r"""
    Class for turning tied array channelised voltage products into SPEAD heaps.

    This class creates a queue of chunks that can be sent out onto the network.
    To obtain a chunk, call :meth:`get_free_chunk` - which will return a
    :class:`Chunk`. This object will create a limited number of transmit
    buffers and keep recycling them, avoiding any memory allocation at runtime.

    The transmission of a chunk's data is abstracted by :meth:`send_chunk`. This
    invokes transmission and immediately returns the :class:`Chunk` back to the
    queue for reuse.

    This object keeps track of each tied-array-channelised-voltage data stream by
    means of a substreams in :class:`spead2.send.asyncio.AsyncStream`, allowing
    for individual enabling and disabling of the data product.

    To allow this class to be used with multiple transports, the constructor
    takes a factory function to create the stream.

    Parameters
    ----------
    outputs
        Sequence of :class:`.output.BOutput`.
    frames_per_chunk
        Number of :class:`Frame`\ s in each transmitted :class:`Chunk`.
    n_tx_items
        Number of :class:`Chunk` to create.
    adc_sample_rate, n_channels, n_channels_per_substream, spectra_per_heap, channel_offset
        See :class:`.XBEngine` for further information.
    timestamp_step
        The timestamp step between successive heaps.
    send_rate_factor
        Factor dictating how fast the send-stream should transmit data.
    context
        Device context to create buffers.
    stream_factory
        Callback function to create the spead2 send stream. It is passed the
        stream configuration and memory buffers.
    packet_payload
        Size, in bytes, for the output packets (tied array channelised voltage
        payload only; headers and padding are added to this).
    tx_enabled
        Enable/Disable transmission.
    """

    descriptor_heap: spead2.send.Heap
    header_size: Final[int] = 64

    def __init__(
        self,
        outputs: Sequence[BOutput],
        frames_per_chunk: int,
        n_tx_items: int,
        n_channels: int,
        n_channels_per_substream: int,
        spectra_per_heap: int,
        adc_sample_rate: float,
        timestamp_step: int,
        send_rate_factor: float,
        channel_offset: int,
        context: AbstractContext,
        stream_factory: Callable[[spead2.send.StreamConfig, Sequence[np.ndarray]], "spead2.send.asyncio.AsyncStream"],
        packet_payload: int = DEFAULT_PACKET_PAYLOAD_BYTES,
        tx_enabled: bool = False,
    ) -> None:
        if n_channels % n_channels_per_substream != 0:
            raise ValueError("n_channels must be an integer multiple of n_channels_per_substream")
        if channel_offset % n_channels_per_substream != 0:
            raise ValueError("channel_offset must be an integer multiple of n_channels_per_substream")

        self.tx_enabled = [tx_enabled] * len(outputs)
        self.tx_enabled_version = 0
        n_beams = len(outputs)
        self.output_names = [output.name for output in outputs]

        self._chunks_queue: asyncio.Queue[Chunk] = asyncio.Queue()
        buffers: list[np.ndarray] = []

        send_shape = (frames_per_chunk, n_beams, n_channels_per_substream, spectra_per_heap, COMPLEX)
        for _ in range(n_tx_items):
            chunk = Chunk(
                accel.HostArray(send_shape, SEND_DTYPE, context=context),
                accel.HostArray(
                    (frames_per_chunk, n_beams),
                    np.uint32,
                    context=context,
                ),
                channel_offset=channel_offset,
                timestamp_step=timestamp_step,
            )
            self._chunks_queue.put_nowait(chunk)
            buffers.append(chunk.data)

        heap_payload_size_bytes = n_channels_per_substream * spectra_per_heap * COMPLEX * SEND_DTYPE.itemsize

        # Transport-agnostic stream information
        packets_per_heap = ceil(heap_payload_size_bytes / packet_payload)
        packet_header_overhead_bytes = packets_per_heap * BSend.header_size

        heap_interval = timestamp_step / adc_sample_rate
        self.bytes_per_second_per_beam = (
            (heap_payload_size_bytes + packet_header_overhead_bytes) / heap_interval * send_rate_factor
        )

        stream_config = spead2.send.StreamConfig(
            max_packet_size=packet_payload + BSend.header_size,
            # + 1 below for the descriptor per beam
            max_heaps=(n_tx_items * frames_per_chunk + 1) * n_beams,
            rate_method=spead2.send.RateMethod.AUTO,
        )
        self.stream = stream_factory(stream_config, buffers)
        # Set heap count sequence to allow a receiver to ingest multiple
        # B-engine outputs, if they should so choose.
        self.stream.set_cnt_sequence(
            channel_offset // n_channels_per_substream,
            n_channels // n_channels_per_substream,
        )

        item_group = spead2.send.ItemGroup(flavour=FLAVOUR)
        item_group.add_item(
            FREQUENCY_ID,
            "frequency",  # Misleading name, but it's what the ICD specifies
            "Value of the first channel in collections stored here.",
            shape=[],
            format=IMMEDIATE_FORMAT,
        )
        item_group.add_item(
            TIMESTAMP_ID,
            "timestamp",
            "Timestamp provided by the MeerKAT digitisers and scaled to the digitiser sampling rate.",
            shape=[],
            format=IMMEDIATE_FORMAT,
        )
        item_group.add_item(
            BEAM_ANTS_ID,
            "beam_ants",
            "Count of present antennas in the beam sum.",
            shape=[],
            format=IMMEDIATE_FORMAT,
        )
        item_group.add_item(
            BF_RAW_ID,
            "bf_raw",
            "Beamformer output for frequency-domain beam.",
            shape=buffers[0].shape[2:],
            dtype=buffers[0].dtype,
        )

        self.descriptor_heap = item_group.get_heap(descriptors="all", data="none")

    def enable_substream(self, stream_id: int, enable: bool = True) -> None:
        """Enable/Disable a substream's data transmission.

        :class:`.BSend` operates as a large single stream with multiple
        substreams. Each substream is its own data product and is required
        to be enabled/disabled independently.

        Parameters
        ----------
        stream_id
            Index of the substream's data product.
        enable
            Boolean indicating whether the `stream_id` should be enabled or
            disabled.
        """
        self.tx_enabled[stream_id] = enable
        self.tx_enabled_version += 1

    async def get_free_chunk(self) -> Chunk:
        """Obtain a :class:`.Chunk` for transmission.

        We await the chunk's :attr:`future` to be sure we are not overwriting
        data that is still being transmitted. If sending failed, it is no
        longer being transmitted, and therefore safe to return the chunk.

        Raises
        ------
        asyncio.CancelledError
            If the chunk's send future is cancelled.
        """
        chunk = await self._chunks_queue.get()
        try:
            await chunk.future
        except asyncio.CancelledError:
            raise
        except Exception:
            logger.exception("Error sending chunk")
        return chunk

    def send_chunk(self, chunk: Chunk, time_converter: TimeConverter, sensors: SensorSet) -> None:
        """Send a chunk's data and put it on the :attr:`_chunks_queue`."""
        chunk.send(self, time_converter, sensors)
        self._chunks_queue.put_nowait(chunk)

    async def send_stop_heap(self) -> None:
        """Send a Stop Heap over the spead2 transport."""
        stop_heap = spead2.send.Heap(FLAVOUR)
        stop_heap.add_end()
        # Flush just to ensure that we don't overflow the stream's queue.
        # It's a heavy-handed approach, but we don't care about performance
        # during shutdown.
        await self.stream.async_flush()
        for i in range(len(self.output_names)):
            await self.stream.async_send_heap(stop_heap, substream_index=i)


def make_stream(
    *,
    output_names: list[str],
    endpoints: list[Endpoint],
    interface: str,
    ttl: int,
    use_ibv: bool,
    affinity: int,
    comp_vector: int,
    stream_config: spead2.send.StreamConfig,
    buffers: Sequence[np.ndarray],
) -> "spead2.send.asyncio.AsyncStream":
    """Create asynchronous SPEAD stream for transmission.

    This is architected to be a single send stream with multiple substreams,
    each corresponding to a tied-array-channelised-voltage output data product.
    The `endpoints` need not be a contiguous list of multicast addresses.
    """
    stream: spead2.send.asyncio.AsyncStream
    thread_pool = spead2.ThreadPool(1, [] if affinity < 0 else [affinity])

    if use_ibv:
        stream = spead2.send.asyncio.UdpIbvStream(
            thread_pool,
            stream_config,
            spead2.send.UdpIbvConfig(
                endpoints=[(ep.host, ep.port) for ep in endpoints],
                interface_address=interface,
                ttl=ttl,
                comp_vector=comp_vector,
                memory_regions=list(buffers),
            ),
        )
    else:
        stream = spead2.send.asyncio.UdpStream(
            thread_pool,
            [(ep.host, ep.port) for ep in endpoints],
            stream_config,
            interface_address=interface,
            ttl=ttl,
        )
    # Referencing the labels causes them to be created, in advance of data
    # actually being transmitted.
    for output_name in output_names:
        output_heaps_counter.labels(output_name)
        output_bytes_counter.labels(output_name)
        output_samples_counter.labels(output_name)
        output_clip_counter.labels(output_name)

    return stream<|MERGE_RESOLUTION|>--- conflicted
+++ resolved
@@ -32,11 +32,16 @@
 from prometheus_client import Counter
 
 from .. import COMPLEX, DEFAULT_PACKET_PAYLOAD_BYTES
-<<<<<<< HEAD
-from ..spead import BEAM_ANTS_ID, BF_RAW_ID, FLAVOUR, FREQUENCY_ID, IMMEDIATE_FORMAT, TIMESTAMP_ID, make_immediate
-=======
-from ..spead import BF_RAW_ID, FLAVOUR, FREQUENCY_ID, IMMEDIATE_DTYPE, IMMEDIATE_FORMAT, TIMESTAMP_ID, make_immediate
->>>>>>> 3bae2188
+from ..spead import (
+    BEAM_ANTS_ID,
+    BF_RAW_ID,
+    FLAVOUR,
+    FREQUENCY_ID,
+    IMMEDIATE_DTYPE,
+    IMMEDIATE_FORMAT,
+    TIMESTAMP_ID,
+    make_immediate,
+)
 from ..utils import TimeConverter
 from . import METRIC_NAMESPACE
 from .output import BOutput
@@ -152,7 +157,7 @@
         self._timestamp_step = timestamp_step
         self._timestamps = (np.arange(n_frames) * self._timestamp_step).astype(IMMEDIATE_DTYPE)
 
-        self._present_ants = np.zeros(shape=(n_frames,), dtype=">u8")
+        self._present_ants = np.zeros(shape=(n_frames,), dtype=IMMEDIATE_DTYPE)
         # NOTE: The future indicates when it is safe to modify the chunk,
         # i.e. it is not being transmitted. At construction there is nothing to
         # wait for, so we mark it ready.
