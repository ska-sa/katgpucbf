################################################################################
# Copyright (c) 2020-2024, National Research Foundation (SARAO)
#
# Licensed under the BSD 3-Clause License (the "License"); you may not use
# this file except in compliance with the License. You may obtain a copy
# of the License at
#
#   https://opensource.org/licenses/BSD-3-Clause
#
# Unless required by applicable law or agreed to in writing, software
# distributed under the License is distributed on an "AS IS" BASIS,
# WITHOUT WARRANTIES OR CONDITIONS OF ANY KIND, either express or implied.
# See the License for the specific language governing permissions and
# limitations under the License.
################################################################################

"""Module for sending baseline correlation products onto the network."""

import asyncio
from collections.abc import Callable, Sequence
from typing import Final

import katsdpsigproc.accel as accel
import numpy as np
import spead2
import spead2.send.asyncio
from katsdpsigproc.abc import AbstractContext
from prometheus_client import Counter

from .. import COMPLEX, DEFAULT_PACKET_PAYLOAD_BYTES
<<<<<<< HEAD
from ..send import send_rate
from ..spead import FLAVOUR, FREQUENCY_ID, IMMEDIATE_FORMAT, TIMESTAMP_ID, XENG_RAW_ID, make_immediate
=======
from ..spead import FLAVOUR, FREQUENCY_ID, IMMEDIATE_FORMAT, TIMESTAMP_ID, XENG_RAW_ID
>>>>>>> 7f8d62f3
from . import METRIC_NAMESPACE
from .send import Send

output_heaps_counter = Counter(
    "output_x_heaps", "number of X-engine heaps transmitted", ["stream"], namespace=METRIC_NAMESPACE
)
output_bytes_counter = Counter(
    "output_x_bytes", "number of X-engine payload bytes transmitted", ["stream"], namespace=METRIC_NAMESPACE
)
output_visibilities_counter = Counter(
    "output_x_visibilities", "number of scalar visibilities", ["stream"], namespace=METRIC_NAMESPACE
)
output_clipped_visibilities_counter = Counter(
    "output_x_clipped_visibilities",
    "number of scalar visibilities that saturated",
    ["stream"],
    namespace=METRIC_NAMESPACE,
)
skipped_accum_counter = Counter(
    "output_x_skipped_accs",
    "skipped output accumulations because input data was entirely incomplete",
    ["stream"],
    namespace=METRIC_NAMESPACE,
)
incomplete_accum_counter = Counter(
    "output_x_incomplete_accs",
    "incomplete output accumulations because input data was partially incomplete",
    ["stream"],
    namespace=METRIC_NAMESPACE,
)
SEND_DTYPE = np.dtype(np.int32)


def make_item_group(xeng_raw_shape: tuple[int, ...]) -> spead2.send.ItemGroup:
    """Create an item group (with no values)."""
    item_group = spead2.send.ItemGroup(flavour=FLAVOUR)
    item_group.add_item(
        FREQUENCY_ID,
        "frequency",  # Misleading name, but it's what the ICD specifies
        "Value of first channel in collections stored here.",
        shape=[],
        format=IMMEDIATE_FORMAT,
    )
    item_group.add_item(
        TIMESTAMP_ID,
        "timestamp",
        "Timestamp provided by the MeerKAT digitisers and scaled to the digitiser sampling rate.",
        shape=[],
        format=IMMEDIATE_FORMAT,
    )
    item_group.add_item(
        XENG_RAW_ID,
        "xeng_raw",
        "Integrated baseline correlation products.",
        shape=xeng_raw_shape,
        dtype=SEND_DTYPE,
    )
    return item_group


class Heap:
    """Hold all the data for a heap.

    The content of the heap can change, but the class is frozen.
    """

    def __init__(
        self, context: AbstractContext, n_channels_per_substream: int, n_baselines: int, channel_offset: int
    ) -> None:
        self.buffer: Final = accel.HostArray(
            (n_channels_per_substream, n_baselines, COMPLEX), SEND_DTYPE, context=context
        )
        self.saturated: Final = accel.HostArray((), np.uint32, context=context)
        self._timestamp: Final = np.zeros((), dtype=">u8")  # Big-endian to be used in-place by the heap
        self.future = asyncio.get_running_loop().create_future()
        self.future.set_result(None)

        item_group = make_item_group(self.buffer.shape)
        item_group[TIMESTAMP_ID].value = self._timestamp
        item_group[FREQUENCY_ID].value = channel_offset
        item_group[XENG_RAW_ID].value = self.buffer
        self.heap: Final = item_group.get_heap(descriptors="none", data="all")
        self.heap.repeat_pointers = True

    @property
    def timestamp(self) -> int:  # noqa: D102
        return int(self._timestamp[()])

    @timestamp.setter
    def timestamp(self, value: int) -> None:  # noqa: D102
        self._timestamp[()] = value


def make_stream(
    *,
    output_name: str,
    dest_ip: str,
    dest_port: int,
    interface_ip: str,
    ttl: int,
    use_ibv: bool,
    affinity: int,
    comp_vector: int,
    stream_config: spead2.send.StreamConfig,
    buffers: Sequence[np.ndarray],
) -> "spead2.send.asyncio.AsyncStream":
    """Produce a UDP spead2 stream used for transmission."""
    thread_pool = spead2.ThreadPool(1, [] if affinity < 0 else [affinity])
    stream: spead2.send.asyncio.AsyncStream
    if use_ibv:
        stream = spead2.send.asyncio.UdpIbvStream(
            thread_pool,
            stream_config,
            spead2.send.UdpIbvConfig(
                endpoints=[(dest_ip, dest_port)],
                interface_address=interface_ip,
                ttl=ttl,
                comp_vector=comp_vector,
                memory_regions=list(buffers),
            ),
        )

    else:
        stream = spead2.send.asyncio.UdpStream(
            thread_pool,
            [(dest_ip, dest_port)],
            stream_config,
            interface_address=interface_ip,
            ttl=ttl,
        )

    # Reference the labels causing them to be created in
    # advance of any data being transmitted.
    output_heaps_counter.labels(output_name)
    output_bytes_counter.labels(output_name)
    output_visibilities_counter.labels(output_name)
    output_clipped_visibilities_counter.labels(output_name)
    skipped_accum_counter.labels(output_name)
    incomplete_accum_counter.labels(output_name)
    return stream


class XSend(Send):
    """
    Class for turning baseline correlation products into SPEAD heaps and transmitting them.

    This class creates a queue of buffers that can be sent out onto the
    network. To get one of these buffers call :meth:`get_free_heap` - it will
    return a buffer. Once the necessary data has been copied to the buffer and
    it is ready to be sent onto the network, pass it back to this object using
    :meth:`send_heap`. This object will create a limited number of buffers and
    keep recycling them - avoiding any memory allocation at runtime.

    This has been designed to run in an asyncio loop, and :meth:`get_free_heap`
    function makes sure that the next buffer in the queue is not in flight
    before returning.

    To allow this class to be used with multiple transports, the constructor
    takes a factory function to create the stream.

    Parameters
    ----------
    n_ants
        The number of antennas that have been correlated.
    n_channels
        The total number of channels across all X-Engines. Must be a multiple
        of `n_channels_per_substream`.
    n_channels_per_substream
        The number of frequency channels contained per substream.
    dump_interval_s
        A new heap is transmitted every `dump_interval_s` seconds. Set to zero
        to send as fast as possible.
    send_rate_factor
        Configure the spead2 sender with a rate proportional to this factor.
        This value is intended to dictate a data transmission rate slightly
        higher/faster than the ADC rate.

        .. note::

           A factor of zero (0) tells the sender to transmit as fast as
           possible.
    channel_offset
        Fixed value to be included in the SPEAD heap indicating the lowest
        channel value transmitted by this heap.  Must be a multiple of
        `n_channels_per_substream`.
    context
        All buffers to be transmitted will be created from this context.
    stream_factory
        Callback function that will create the spead2 stream. It is passed the
        stream configuration and the memory buffers.
    n_send_heaps_in_flight
        Number of buffers that will be queued at any one time. I don't see any
        need for this to be configurable, the data rates are likely too low for
        it to be an issue. I have put it here more to be explicit than anything
        else. This argument is optional.
    packet_payload
        Size in bytes for output packets (baseline correlation products
        payload only, headers and padding are then added to this).
    tx_enabled
        Start with output transmission enabled.
    """

    # Class static constants
    header_size: Final[int] = 64

    def __init__(
        self,
        output_name: str,
        n_ants: int,
        n_channels: int,
        n_channels_per_substream: int,
        dump_interval_s: float,
        send_rate_factor: float,
        channel_offset: int,
        context: AbstractContext,
        stream_factory: Callable[[spead2.send.StreamConfig, Sequence[np.ndarray]], "spead2.send.asyncio.AsyncStream"],
        n_send_heaps_in_flight: int = 5,
        packet_payload: int = DEFAULT_PACKET_PAYLOAD_BYTES,
        tx_enabled: bool = False,
    ) -> None:
        if dump_interval_s < 0:
            raise ValueError("Dump interval must be 0 or greater.")

        self.output_name = output_name
        self.tx_enabled = tx_enabled

        # Array Configuration Parameters
        self.n_ants: Final[int] = n_ants
        n_baselines: Final[int] = (self.n_ants + 1) * (self.n_ants) * 2

        self._heaps_queue: asyncio.Queue[Heap] = asyncio.Queue()
        buffers: list[accel.HostArray] = []

        for _ in range(n_send_heaps_in_flight):
            heap = Heap(context, n_channels_per_substream, n_baselines, channel_offset)
            self._heaps_queue.put_nowait(heap)
            buffers.append(heap.buffer)

        stream_config = spead2.send.StreamConfig(
            max_packet_size=packet_payload + XSend.header_size,
            max_heaps=n_send_heaps_in_flight + 1,  # + 1 to allow for descriptors
            rate_method=spead2.send.RateMethod.AUTO,
            rate=send_rate(
                packet_header=XSend.header_size,
                packet_payload=packet_payload,
                heap_payload=n_channels_per_substream * n_baselines * COMPLEX * SEND_DTYPE.itemsize,
                heap_interval=dump_interval_s,
                send_rate_factor=send_rate_factor,
            ),
        )

<<<<<<< HEAD
        item_group = spead2.send.ItemGroup(flavour=FLAVOUR)
        item_group.add_item(
            FREQUENCY_ID,
            "frequency",  # Misleading name, but it's what the ICD specifies
            "Value of first channel in collections stored here.",
            shape=[],
            format=IMMEDIATE_FORMAT,
        )
        item_group.add_item(
            TIMESTAMP_ID,
            "timestamp",
            "Timestamp provided by the MeerKAT digitisers and scaled to the digitiser sampling rate.",
            shape=[],
            format=IMMEDIATE_FORMAT,
        )
        item_group.add_item(
            XENG_RAW_ID,
            "xeng_raw",
            "Integrated baseline correlation products.",
            shape=buffers[0].shape,
            dtype=buffers[0].dtype,
        )

        super().__init__(
            n_channels=n_channels,
            n_channels_per_substream=n_channels_per_substream,
            channel_offset=channel_offset,
            stream=stream_factory(stream_config, buffers),
            descriptor_heap=item_group.get_heap(descriptors="all", data="none"),
        )
=======
        item_group = make_item_group(buffers[0].shape)
        self.descriptor_heap = item_group.get_heap(descriptors="all", data="none")
>>>>>>> 7f8d62f3

    def send_heap(self, heap: Heap) -> None:
        """Take in a buffer and send it as a SPEAD heap.

        This function is non-blocking. There is no guarantee that a heap has
        been sent by the time the function completes.

        Parameters
        ----------
        heap
            Heap to send
        """
        if self.tx_enabled:
            saturated = int(heap.saturated)  # Save a copy before giving away the heap
            heap.future = self.stream.async_send_heap(heap.heap)
            self._heaps_queue.put_nowait(heap)
            # NOTE: It's not strictly true to say that the data has been sent at
            # this point; it's only been queued for sending. But it should be close
            # enough for monitoring data rates at the granularity that this is
            # typically done.
            output_heaps_counter.labels(self.output_name).inc(1)
            output_bytes_counter.labels(self.output_name).inc(heap.buffer.nbytes)
            output_visibilities_counter.labels(self.output_name).inc(heap.buffer.shape[0] * heap.buffer.shape[1])
            output_clipped_visibilities_counter.labels(self.output_name).inc(saturated)
        else:
            # :meth:`get_free_heap` still needs to await some Future before
            # returning a buffer.
            heap.future = asyncio.create_task(self.stream.async_flush())
            self._heaps_queue.put_nowait(heap)

    async def get_free_heap(self) -> Heap:
        """
        Return a heap from the internal fifo queue when one is available.

        There are a limited number of heaps in existence and
        they are all stored with a future object. If the future is complete,
        the buffer is not being used for sending and it will return the heap
        immediately. If the future is still busy, this function will wait
        asynchronously for the future to be done.

        This function is compatible with asyncio.

        Returns
        -------
        heap
            Free heap
        """
        heap = await self._heaps_queue.get()
        await asyncio.wait([heap.future])
        return heap

    async def send_stop_heap(self) -> None:
        """Send a Stop Heap over the spead2 transport."""
        stop_heap = spead2.send.Heap(FLAVOUR)
        stop_heap.add_end()
        # Flush just to ensure that we don't overflow the stream's queue.
        # It's a heavy-handed approach, but we don't care about performance
        # during shutdown.
        await self.stream.async_flush()
        await self.stream.async_send_heap(stop_heap)<|MERGE_RESOLUTION|>--- conflicted
+++ resolved
@@ -28,12 +28,8 @@
 from prometheus_client import Counter
 
 from .. import COMPLEX, DEFAULT_PACKET_PAYLOAD_BYTES
-<<<<<<< HEAD
 from ..send import send_rate
-from ..spead import FLAVOUR, FREQUENCY_ID, IMMEDIATE_FORMAT, TIMESTAMP_ID, XENG_RAW_ID, make_immediate
-=======
 from ..spead import FLAVOUR, FREQUENCY_ID, IMMEDIATE_FORMAT, TIMESTAMP_ID, XENG_RAW_ID
->>>>>>> 7f8d62f3
 from . import METRIC_NAMESPACE
 from .send import Send
 
@@ -285,30 +281,7 @@
             ),
         )
 
-<<<<<<< HEAD
-        item_group = spead2.send.ItemGroup(flavour=FLAVOUR)
-        item_group.add_item(
-            FREQUENCY_ID,
-            "frequency",  # Misleading name, but it's what the ICD specifies
-            "Value of first channel in collections stored here.",
-            shape=[],
-            format=IMMEDIATE_FORMAT,
-        )
-        item_group.add_item(
-            TIMESTAMP_ID,
-            "timestamp",
-            "Timestamp provided by the MeerKAT digitisers and scaled to the digitiser sampling rate.",
-            shape=[],
-            format=IMMEDIATE_FORMAT,
-        )
-        item_group.add_item(
-            XENG_RAW_ID,
-            "xeng_raw",
-            "Integrated baseline correlation products.",
-            shape=buffers[0].shape,
-            dtype=buffers[0].dtype,
-        )
-
+        item_group = make_item_group(buffers[0].shape)
         super().__init__(
             n_channels=n_channels,
             n_channels_per_substream=n_channels_per_substream,
@@ -316,10 +289,6 @@
             stream=stream_factory(stream_config, buffers),
             descriptor_heap=item_group.get_heap(descriptors="all", data="none"),
         )
-=======
-        item_group = make_item_group(buffers[0].shape)
-        self.descriptor_heap = item_group.get_heap(descriptors="all", data="none")
->>>>>>> 7f8d62f3
 
     def send_heap(self, heap: Heap) -> None:
         """Take in a buffer and send it as a SPEAD heap.
