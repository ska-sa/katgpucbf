################################################################################
# Copyright (c) 2020-2021, National Research Foundation (SARAO)
#
# Licensed under the BSD 3-Clause License (the "License"); you may not use
# this file except in compliance with the License. You may obtain a copy
# of the License at
#
#   https://opensource.org/licenses/BSD-3-Clause
#
# Unless required by applicable law or agreed to in writing, software
# distributed under the License is distributed on an "AS IS" BASIS,
# WITHOUT WARRANTIES OR CONDITIONS OF ANY KIND, either express or implied.
# See the License for the specific language governing permissions and
# limitations under the License.
################################################################################

"""
This module defines an XBEngine object that implements an entire GPU XB-Engine pipeline.

Additionally this module defines the QueueItem and RxQueueItem objects that are used in the XBEngine for
passing information between different async processing loops within the object.

.. todo::

    - Close _receiver_loop properly - The receiver loop can potentially hang when trying to close. See the function
      docstring for more information. At the moment, there is no clean way to close the pipeline. The stop() function
      attempts this but needs some work.
    - The B-Engine logic has not been implemented yet - this needs to be added eventually. It is expected that this
      logic will need to go in the _gpu_proc_loop for the B-Engine processing
      and then a seperate sender loop would need to be created for sending B-Engine data.
    - Implement monitoring and control - There is no mechanism to interact with or receive metrics from a running
      pipeline.
    - Catch asyncio exceptions - If one of the running asyncio loops has an exception, it will stop running without
      crashing the program or printing the error trace stack. This is not an issue when things are working, but if we
      could catch those exceptions and crash the program, it would make detecting and debugging heaps much simpler.
    - The asyncio syntax in the run() function uses old syntax, once this repo has been updated to python 3.8, update
      this to use the new asyncio syntax.

"""

import asyncio
import logging
import math
import time
from typing import List, Optional

import katsdpsigproc
import katsdpsigproc.abc
import katsdpsigproc.accel
import katsdpsigproc.resource
import numpy as np
import spead2
from aiokatcp import DeviceServer
from prometheus_client import Counter

import katgpucbf.xbgpu.precorrelation_reorder
import katgpucbf.xbgpu.recv
import katgpucbf.xbgpu.tensorcore_xengine_core
import katgpucbf.xbgpu.xsend

from .. import COMPLEX, N_POLS, __version__
from ..monitor import Monitor
<<<<<<< HEAD
from ..ringbuffer import ChunkRingbuffer
=======
from . import METRIC_NAMESPACE
>>>>>>> c9d9a33d

logger = logging.getLogger(__name__)

input_heaps_counter = Counter("input_heaps", "number of heaps received", namespace=METRIC_NAMESPACE)
input_chunks_counter = Counter("input_chunks", "number of chunks received", namespace=METRIC_NAMESPACE)
input_bytes_counter = Counter("input_bytes", "number of bytes of input data received", namespace=METRIC_NAMESPACE)
input_missing_heaps_counter = Counter(
    "input_missing_heaps", "number of heaps dropped on the input", namespace=METRIC_NAMESPACE
)


class QueueItem:
    """
    Object to enable communication and synchronisation between different functions in the XBEngine object.

    This queue item contains a buffer of preallocated GPU memory. This memory is reused many times in the processing
    functions to prevent unecessary allocations. The item also contains a list of events. Before accessing the data in
    the buffer, the user needs to ensure that the events have all been completed.
    """

    timestamp: int
    events: List[katsdpsigproc.abc.AbstractEvent]
    buffer_device: katsdpsigproc.accel.DeviceArray

    def __init__(self, timestamp: int = 0) -> None:
        """Initialise the queue item."""
        self.reset(timestamp)

    def reset(self, timestamp: int = 0) -> None:
        """Reset the timestamp and events."""
        self.timestamp = timestamp
        self.events = []
        # Need to reset chunk

    def add_event(self, event: katsdpsigproc.abc.AbstractEvent):
        """Add an event to the list of events in the QueueItem."""
        self.events.append(event)

    async def async_wait_for_events(self):
        """Wait for all events on the list of events to be comlete."""
        await katsdpsigproc.resource.async_wait_for_events(self.events)


class RxQueueItem(QueueItem):
    """
    Extension of the QueueItem to also store a chunk reference.

    The RxQueueItem between the sender and the gpu proc loops need to also store a reference to the chunk that data in
    the GPU buffer was copied from. This allows the gpu proc loop to hand the chunk back to the receiver once the copy
    is complete to reuse resources.
    """

    chunk: Optional[katgpucbf.xbgpu.recv.Chunk]

    def reset(self, timestamp: int = 0) -> None:
        """Reset the timestamp, events and chunk."""
        super().reset(timestamp=timestamp)
        self.chunk = None


class XBEngine(DeviceServer):
    r"""GPU XB-Engine pipeline.

    Currently the B-Engine functionality has not been added. This class currently
    only creates an X-Engine pipeline.

    This pipeline encompasses receiving SPEAD heaps from F-Engines, sending them
    to the GPU for processing and then sending them back out on the network.

    The X-Engine processing is performed across three different async_methods.
    Data is passed between these items using :class:`asyncio.Queue`\s. The three
    processing functions are as follows:

      1. :func:`_receiver_loop` - Receive chunks from network and initiate
         transfer to GPU.
      2. :func:`_gpu_proc_loop` - Reorder chunk in GPU memory and perform the
         correlation operation on this reordered data.
      3. :func:`_sender_loop` - Transfer correlated data to system RAM and then
         send it out on the network.

    There is also a seperate function for sending descriptors onto the network.

    Items passed between queues may still have GPU operations in progress. Each
    item stores a list of events that can be used to determine if a GPU
    operation is complete.

    In order to reduce the load on the main thread, received data is collected
    into chunks. A chunk consists of multiple batches of F-Engine heaps where a
    batch is a collection of heaps from all F-Engine with the same timestamp.

    This class allows for different types of transports to be used for the
    sender and receiver code. These transports allow for in-process unit tests
    to be created that do not require access to the network.

    The initialiser allocates all memory buffers to be used during the lifetime
    of the XBEngine object. These buffers are continuously reused to ensure
    memory use remains constrained. It does not specify the transports to be
    used. These need to be specified by the ``add_*_receiver_transport()`` and
    the ``add_*_sender_transport()`` functions provided in this class.

    .. todo::

      A lot of the sensors are common to both the F- and X-engines. It may be
      worth investigating some kind of abstract base class for engines to build
      on top of.

    Parameters
    ----------
    katcp_host
        Hostname or IP on which to listen for KATCP C&M connections.
    katcp_port
        Network port on which to listen for KATCP C&M connections.
    adc_sample_rate_hz
        Sample rate of the digitisers in the current array. This value is required to calculate the packet spacing
        of the output heaps. If it is set incorrectly, the packet spacing could be too large causing the pipeline to
        stall as heaps queue at the sender faster than they are sent.
    send_rate_factor
        Configure the SPEAD2 sender with a rate proportional to this factor.
        This value is intended to dictate a data transmission rate slightly
        higher/faster than the ADC rate.
        NOTE:
        - A factor of zero (0) tells the sender to transmit as fast as possible.
    n_ants
        The number of antennas to be correlated.
    n_channels_total
        The total number of frequency channels out of the F-Engine.
    n_channels_per_stream
        The number of frequency channels contained per stream.
    n_spectra_per_heap
        The number of time samples received per frequency channel.
    sample_bits
        The number of bits per sample. Only 8 bits is supported at the moment.
    heap_accumulation_threshold
        The number of consecutive heaps to accumulate. This value is used to determine the dump rate.
    channel_offset_value
        The index of the first channel in the subset of channels processed by this XB-Engine. Used to set the value
        in the XB-Engine output heaps for spectrum reassembly by the downstream receiver.
    src_affinity
        Specific CPU core to assign the RX stream processing thread to.
    chunk_spectra
        A batch is a collection of heaps from different antennas with the same timestamp. This parameter specifies
        the number of consecutive batches to store in the same chunk. The higher this value is, the more GPU and
        system RAM is allocated, the lower this value is, the more work the python processing thread is required to
        do.
    rx_reorder_tol
        Maximum tolerance for jitter between received packets, as a time
        expressed in ADC sample ticks.
    monitor
        :class:`Monitor` to use for generating multiple :class:`~asyncio.Queue`
        objects needed to communicate between functions, and handling basic
        reporting for :class:`~asyncio.Queue` sizes and events.
    context
        Device context for katsdpsigproc. It must be a CUDA device.
    """

    VERSION = "katgpucbf-xbgpu-icd-0.1"
    BUILD_STATE = __version__

    def __init__(
        self,
        *,
        katcp_host: str,
        katcp_port: int,
        adc_sample_rate_hz: float,
        send_rate_factor: float,
        n_ants: int,
        n_channels_total: int,
        n_channels_per_stream: int,
        n_spectra_per_heap: int,
        sample_bits: int,
        heap_accumulation_threshold: int,
        channel_offset_value: int,
        src_affinity: int,
        chunk_spectra: int,  # Used for GPU memory tuning
        rx_reorder_tol: int,
        monitor: Monitor,
        context: katsdpsigproc.abc.AbstractContext,
    ):
        super(XBEngine, self).__init__(katcp_host, katcp_port)

        # 1. List object variables and provide type hints - This has no function other than to improve readability.
        # 1.1 Array Configuration Parameters - Parameters used to configure the entire array
        self.adc_sample_rate_hz: float
        self.send_rate_factor: float
        self.heap_accumulation_threshold: int  # Specify a number of heaps to accumulate per accumulation.
        self.n_ants: int
        self.n_channels_total: int
        self.n_channels_per_stream: int
        self.n_spectra_per_heap: int
        self.sample_bits: int

        # 1.2 Derived Parameters - Parameters specific to the X-Engine derived from the array configuration parameters
        self.rx_heap_timestamp_step: int  # Change in timestamp between consecutive received heaps.
        self.timestamp_increment_per_accumulation: int  # Time difference between two consecutive accumulations.
        self.rx_bytes_per_heap_batch: int  # Number of bytes in a batch of received heaps with a specific timestamp.
        self.dump_interval_s: float  # Number of seconds between output heaps.

        # 1.3 Engine Parameters - Parameters not used in the array but needed for this engine
        self.chunk_spectra: int  # Sets the number of batches of heaps to store per chunk.
        self.max_active_chunks: int
        # Used in the heap to indicate the first channel in the sequence of channels in the stream
        self.channel_offset_value: int

        # 1.4 Flags used at some point in this class.
        self.rx_transport_added: bool  # False if no rx transport has been added, true otherwise
        self.tx_transport_added: bool  # False if no tx transport has been added, true otherwise
        # Remains true until the user tells the process to stop - then set to
        # false and close the asyncio functions.
        self.running: bool

        # 1.5 Queues for passing items between different asyncio functions.
        # * The _rx_item_queue passes items from the _receiver_loop function to the _gpu_proc_loop function.
        # * The _tx_item_queue passes items from the _gpu_proc_loop to the _sender_loop function.
        # Once the destination function is finished with an item, it will pass it back to the corresponding
        # _(rx/tx)_free_item_queue to ensure that all allocated buffers are in continuous circulation.
        self._rx_item_queue: asyncio.Queue[RxQueueItem]
        self._rx_free_item_queue: asyncio.Queue[RxQueueItem]
        self._tx_item_queue: asyncio.Queue[QueueItem]
        self._tx_free_item_queue: asyncio.Queue[QueueItem]

        # 1.7 Command queues for syncing different operations on the GPU - a
        # command queue is the OpenCL name for a CUDA stream. An abstract
        # command queue can either be implemented as an OpenCL command queue or
        # a CUDA stream depending on the context.
        self._upload_command_queue: katsdpsigproc.abc.AbstractCommandQueue
        self._proc_command_queue: katsdpsigproc.abc.AbstractCommandQueue
        self._download_command_queue: katsdpsigproc.abc.AbstractCommandQueue

        # 2. Assign configuration variables.
        # 2.1 Ensure that constructor arguments are within the expected range.
        if sample_bits != 8:
            raise ValueError("sample_bits must equal 8 - no other values supported at the moment.")

        if channel_offset_value % n_channels_per_stream != 0:
            raise ValueError("channel_offset must be an integer multiple of n_channels_per_stream")

        # 2.2 Assign array configuration variables
        self.adc_sample_rate_hz = adc_sample_rate_hz
        self.send_rate_factor = send_rate_factor
        self.heap_accumulation_threshold = heap_accumulation_threshold
        self.n_ants = n_ants
        self.n_channels_total = n_channels_total
        self.n_channels_per_stream = n_channels_per_stream
        self.n_spectra_per_heap = n_spectra_per_heap
        self.sample_bits = sample_bits

        # Define the number of items on each of these queues. The n_rx_items and n_tx_items each wrap a GPU buffer.
        # setting these values too high results in too much GPU memory being consumed. There just need to be enough
        # of them that the different processing functions do not get starved waiting for items. The low single digits is
        # suitable. n_free_chunks wraps buffer in system ram. This can be set quite high as there is much more system
        # RAM than GPU RAM. It should be higher than max_active_chunks.
        # These values are not configurable as they have been acceptable for most tests cases up until now. If the
        # pipeline starts bottlenecking, then maybe look at increasing these values.
        n_rx_items = 3  # Too high means too much GPU memory gets allocated
        n_tx_items = 2
        # 2.3 Calculate derived parameters.
        # This step represents the difference in timestamp between two
        # consecutive heaps received from the same F-Engine. We multiply step
        # by 2 to account for dropping half of the spectrum due to symmetric
        # properties of the Fourier Transform.  While we can workout the
        # timestamp_step from other parameters that configure the receiver, we
        # pass it as a seperate argument to the reciever for cases where the
        # n_channels_per_stream changes across streams (likely for
        # non-power-of- two array sizes).
        self.rx_heap_timestamp_step = self.n_channels_total * 2 * self.n_spectra_per_heap
        # This is the number of bytes for a single batch of F-Engines. A chunk consists of multiple batches.
        self.rx_bytes_per_heap_batch = (
            self.n_ants * self.n_channels_per_stream * self.n_spectra_per_heap * N_POLS * COMPLEX
        )
        # This is how much the timestamp increments by between successive accumulations
        self.timestamp_increment_per_accumulation = self.heap_accumulation_threshold * self.rx_heap_timestamp_step

        # 2.4 Assign engine configuration parameters
        self.chunk_spectra = chunk_spectra
        self.max_active_chunks = math.ceil(rx_reorder_tol / self.rx_heap_timestamp_step / self.chunk_spectra) + 1
        n_free_chunks = self.max_active_chunks + 8
        self.channel_offset_value = channel_offset_value

        # 2.5 Set runtime flags to their initial states
        self.tx_transport_added = False
        self.rx_transport_added = False
        self.running = False

        # 3. Declare the Monitor for tracking the state of the reciever chunks and the queues.
        self.monitor = monitor

        # 4. Create the receiver_stream object. This object has no attached transport yet and will not function until
        # one of the add_*_receiver_transport() functions has been called.
        self.ringbuffer = ChunkRingbuffer(
            n_free_chunks, name="recv_ringbuffer", task_name="receiver_loop", monitor=monitor
        )
        self.receiver_stream = katgpucbf.xbgpu.recv.make_stream(
            n_ants=self.n_ants,
            n_channels_per_stream=self.n_channels_per_stream,
            n_spectra_per_heap=self.n_spectra_per_heap,
            sample_bits=self.sample_bits,
            timestamp_step=self.rx_heap_timestamp_step,
            heaps_per_fengine_per_chunk=self.chunk_spectra,
            max_active_chunks=self.max_active_chunks,
            ringbuffer=self.ringbuffer,
            thread_affinity=src_affinity,
        )

        # 5. Create GPU specific objects.
        # 5.1 Create a GPU context
        self.context = context

        # 5.2 Create various command queues (or CUDA streams) to queue GPU functions on.
        self._upload_command_queue = self.context.create_command_queue()
        self._proc_command_queue = self.context.create_command_queue()
        self._download_command_queue = self.context.create_command_queue()

        # 5.3 Create reorder and correlation operations and create buffer linking the two operations.
        tensor_core_template = katgpucbf.xbgpu.tensorcore_xengine_core.TensorCoreXEngineCoreTemplate(
            self.context,
            n_ants=self.n_ants,
            n_channels=self.n_channels_per_stream,
            n_spectra_per_heap=self.n_spectra_per_heap,
        )
        self.tensor_core_x_engine_core = tensor_core_template.instantiate(self._proc_command_queue)

        reorder_template = katgpucbf.xbgpu.precorrelation_reorder.PrecorrelationReorderTemplate(
            self.context,
            n_ants=self.n_ants,
            n_channels=self.n_channels_per_stream,
            n_spectra_per_heap=self.n_spectra_per_heap,
            n_batches=self.chunk_spectra,
        )
        self.precorrelation_reorder: katgpucbf.xbgpu.precorrelation_reorder.PrecorrelationReorder = (
            reorder_template.instantiate(self._proc_command_queue)
        )

        self.reordered_buffer_device = katsdpsigproc.accel.DeviceArray(
            self.context,
            self.precorrelation_reorder.slots["out_reordered"].shape,  # type: ignore
            self.precorrelation_reorder.slots["out_reordered"].dtype,  # type: ignore
        )
        self.precorrelation_reorder.bind(out_reordered=self.reordered_buffer_device)

        # 6. Create various buffers and assign them to the correct queues or objects.

        # 6.2 Create various queues for communication between async funtions. These queues are extended in the monitor
        # class, allowing for the monitor to track the number of items on each queue.
        self._rx_item_queue = self.monitor.make_queue("rx_item_queue", n_rx_items)
        self._rx_free_item_queue = self.monitor.make_queue("rx_free_item_queue", n_rx_items)
        self._tx_item_queue = self.monitor.make_queue("tx_item_queue", n_tx_items)
        self._tx_free_item_queue = self.monitor.make_queue("tx_free_item_queue", n_tx_items)

        # 6.3 Create buffers and assign them correctly.
        # 6.3.1 Create items that will store received chunks that have been transferred to the GPU.
        for _ in range(n_rx_items):
            rx_item = RxQueueItem()
            rx_item.buffer_device = katsdpsigproc.accel.DeviceArray(
                self.context,
                self.precorrelation_reorder.slots["in_samples"].shape,  # type: ignore
                self.precorrelation_reorder.slots["in_samples"].dtype,  # type: ignore
            )
            self._rx_free_item_queue.put_nowait(rx_item)

        # 6.3.2 Create items that will store correlated data in GPU memory, ready for transferring back to system RAM.
        for _ in range(n_tx_items):
            tx_item = QueueItem()
            tx_item.buffer_device = katsdpsigproc.accel.DeviceArray(
                self.context,
                self.tensor_core_x_engine_core.slots["out_visibilities"].shape,  # type: ignore
                self.tensor_core_x_engine_core.slots["out_visibilities"].dtype,  # type: ignore
            )
            self._tx_free_item_queue.put_nowait(tx_item)

        # 6.3.3 Create empty chunks and give them to the receiver to use to assemble heaps.
        for _ in range(n_free_chunks):
            buf = katsdpsigproc.accel.HostArray(
                self.precorrelation_reorder.slots["in_samples"].shape,  # type: ignore
                self.precorrelation_reorder.slots["in_samples"].dtype,  # type: ignore
                context=self.context,
            )
            present = np.zeros(n_ants * self.chunk_spectra, np.uint8)
            chunk = katgpucbf.xbgpu.recv.Chunk(data=buf, present=present)
            self.receiver_stream.add_free_chunk(chunk)

    def add_udp_ibv_receiver_transport(self, src_ip: str, src_port: int, interface_ip: str, comp_vector: int):
        """
        Add the ibv_udp transport to the receiver.

        The receiver will read udp packets off of the specified interface using the ibverbs library to offload
        processing from the CPU.

        This transport is intended to be the transport used in production.

        Parameters
        ----------
        src_ip: str
            multicast IP address of source data.
        src_port: int
            Port of source data
        interface_ip: str
            IP address of interface to listen for data on.
        comp_vector: int
            Received packets will generate interrupts from the NIC. This value selects an interrupt vector,
            and the OS controls the mapping from interrupt vector to CPU core.
        """
        if self.rx_transport_added is True:
            raise AttributeError("Transport for receiving data has already been set.")
        self.rx_transport_added = True
        self.receiver_stream.add_udp_ibv_reader(
            [(src_ip, src_port)], interface_ip, buffer_size=10000000, comp_vector=comp_vector
        )

    def add_buffer_receiver_transport(self, buffer: bytes):
        """
        Add the buffer transport to the receiver.

        The receiver will read packet data python ByteArray generated by a spead2.send.BytesStream object. The sender
        does not support the inproc transport and as such the buffer transport must be used instead.

        This transport is intended to be used for testing purposes.

        Parameters
        ----------
        buffer: bytes
            Buffer containing simulated packet data.
        """
        if self.rx_transport_added is True:
            raise AttributeError("Transport for receiving data has already been set.")
        self.rx_transport_added = True
        self.receiver_stream.add_buffer_reader(buffer)

    def add_pcap_receiver_transport(self, pcap_file_name: str):
        """
        Add the pcap transport to the receiver. The receiver will read packet data from a pcap file.

        This transport is intended to be used for testing purposes.

        Parameters
        ----------
        filename: string
            Name of PCAP file to open.
        """
        if self.rx_transport_added is True:
            raise AttributeError("Transport for receiving data has already been set.")
        self.rx_transport_added = True
        self.receiver_stream.add_udp_pcap_file_reader(pcap_file_name)

    def add_udp_ibv_sender_transport(self, dest_ip: str, dest_port: int, interface_ip: str, thread_affinity: int):
        """
        Add the ibv_udp transport to the sender.

        The sender will transmit udp packets out of the specified interface using the ibverbs library to offload
        processing from the CPU.

        This transport is intended to be the transport used in production.

        Parameters
        ----------
        dest_ip: str
            multicast IP address of destination data
        dest_port: int
            Port of transmitted data
        interface_ip: str
            IP address of interface to trasnmit data on.
        thread_affinity: int
            The receiver creates its own thread to run in the background transmitting data. It is bound to the CPU
            core specified here.
        """
        if self.tx_transport_added is True:
            raise AttributeError("Transport for sending data has already been set.")
        self.tx_transport_added = True

        # This value staggers the send so that packets within a heap are transmitted onto the network across the entire
        # time between dumps. Care needs to be taken to ensure that this rate is not set too high. If it is
        # too high, the entire pipeline will stall needlessly waiting for packets to be transmitted too slowly.
        self.dump_interval_s = self.timestamp_increment_per_accumulation / self.adc_sample_rate_hz

        self.send_stream = katgpucbf.xbgpu.xsend.XSend(
            n_ants=self.n_ants,
            n_channels=self.n_channels_total,
            n_channels_per_stream=self.n_channels_per_stream,
            dump_interval_s=self.dump_interval_s,
            send_rate_factor=self.send_rate_factor,
            channel_offset=self.channel_offset_value,  # Arbitrary for now - depends on F-Engine stream
            context=self.context,
            stream_factory=lambda stream_config, buffers: spead2.send.asyncio.UdpIbvStream(
                spead2.ThreadPool(),
                stream_config,
                spead2.send.UdpIbvConfig(
                    endpoints=[(dest_ip, dest_port)],
                    interface_address=interface_ip,
                    ttl=4,
                    comp_vector=thread_affinity,
                    memory_regions=list(buffers),
                ),
            ),
        )

    def add_inproc_sender_transport(self, queue: spead2.InprocQueue):
        """
        Add the inproc transport to the sender. The sender will send heaps out on an InprocQueue.

        This transport is intended to be used for testing purposes.

        Parameters
        ----------
        queue: spead2.InprocQueue
            SPEAD2 inproc queue to send heaps to.
        """
        if self.tx_transport_added is True:
            raise AttributeError("Transport for sending data has already been set.")
        self.tx_transport_added = True
        # For the inproc transport this value is set very low as the dump rate
        # does affect performance for an inproc queue and a high dump rate just
        # makes the unit tests take very long to run.
        self.dump_interval_s = 0

        self.send_stream = katgpucbf.xbgpu.xsend.XSend(
            n_ants=self.n_ants,
            n_channels=self.n_channels_total,
            n_channels_per_stream=self.n_channels_per_stream,
            dump_interval_s=self.dump_interval_s,
            send_rate_factor=self.send_rate_factor,
            channel_offset=self.channel_offset_value,  # Arbitrary for now - depends on F-Engine stream
            context=self.context,
            stream_factory=lambda stream_config, buffers: spead2.send.asyncio.InprocStream(
                spead2.ThreadPool(), [queue], stream_config
            ),
        )

    async def _receiver_loop(self):
        """
        Receive heaps off of the network in a continuous loop.

        This function does the following:
        1. Wait for a chunk to be assembled on the receiver.
        2. Get a free rx item off of the _rx_free_item_queue.
        3. Initiate the transfer of the chunk from system memory to the buffer in GPU RAM that belongs to the rx_item.
        4. Place the rx_item on _rx_item_queue so that it can be processed downstream.

        The above steps are performed in a loop until the running flag is set to false.

        TODO: If no data is being streamed and the running flag is set to false, this function will be stuck waiting for
        the next chunk. Try find a way to exit cleanly without adding to much additional logic to this function.
        """
        # 1. Set up initial conditions
        async_ringbuffer = self.receiver_stream.data_ringbuffer
        chunk_index = 0
        # 2. Get complete chunks from the ringbuffer.
        async for chunk in async_ringbuffer:
            # 2.1 Update metrics and log warning if dropped heap is detected within the chunk.
            expected_heaps = len(chunk.present)
            received_heaps = int(np.sum(chunk.present))
            dropped_heaps = expected_heaps - received_heaps
            timestamp = chunk.chunk_id * self.rx_heap_timestamp_step * self.chunk_spectra

            # TODO: this doesn't account for entire chunks that went missing
            input_missing_heaps_counter.inc(dropped_heaps)
            input_heaps_counter.inc(expected_heaps)
            input_chunks_counter.inc(1)
            input_bytes_counter.inc(chunk.data.nbytes * received_heaps // expected_heaps)

            chunk_index += 1

            # 2.2. Get a free rx_item that will contain the GPU buffer to transfer the received chunk to.
            item = await self._rx_free_item_queue.get()
            item.timestamp += timestamp
            item.chunk = chunk

            # 2.3. Initiate transfer from received chunk to rx_item buffer.
            # First wait for asynchronous GPU work on the buffer.
            self._upload_command_queue.enqueue_wait_for_events(item.events)
            item.buffer_device.set_async(self._upload_command_queue, chunk.data)
            item.add_event(self._upload_command_queue.enqueue_marker())

            # 2.4. Give the rx item to the _gpu_proc_loop function.
            await self._rx_item_queue.put(item)

            # 3. If the function must close, stop the stream.
            if self.running is not True:
                self.receiver_stream.stop()

    async def _gpu_proc_loop(self):
        """
        Perform all GPU processing of received data in a continuous loop.

        This function performs the following steps:
        1. Retrieve an rx_item from the _rx_item_queue
        2. Performs the reorder operation on the buffer in the rx item. This gets the buffer data into a format that
        the correlation kernel requires.
        3.1 Apply the correlation kernel to small subsets of the reordered data until all the data has been processed.
        3.2 If sufficient correlations have occured, transfer the correlated data to a tx_item, pass the tx_item to
        the _tx_item_queue and get a new item from the _tx_free_item_queue.

        The ratio of rx_items to tx_items is not one to one. There are expected to be many more rx_items in for every
        tx_item out.

        The above steps are performed in a loop until the running flag is set to false.

        TODO: Add B-Engine processing in this function.
        """
        # 1. Set up initial conditions
        tx_item = await self._tx_free_item_queue.get()
        await tx_item.async_wait_for_events()
        # The very first heap sent out the X-Engine will have a timestamp of zero which is meaningless, every other
        # heap will have the correct timestamp.
        tx_item.timestamp = 0
        self.tensor_core_x_engine_core.bind(out_visibilities=tx_item.buffer_device)
        self.tensor_core_x_engine_core.zero_visibilities()

        while self.running:
            # 2. Get item from receiver function - wait for the HtoD transfers to complete and then give the chunk back
            #  to the receiver for reuse.
            rx_item = await self._rx_item_queue.get()
            await rx_item.async_wait_for_events()
            current_timestamp = rx_item.timestamp

            # 2.1 Give the chunk back to the receiver stream - if this is not done, eventually no more data will be
            # received as there will be no available chunks to store it in.
            self.receiver_stream.add_free_chunk(rx_item.chunk)

            # 3. Process the received data.
            # 3.1 Reorder the entire chunk
            self.precorrelation_reorder.bind(in_samples=rx_item.buffer_device)
            self.precorrelation_reorder()

            # Finished with the rx item (precorrelation_reorder writes its outputs to a
            # different buffer). Give it back to the receiver loop, with an event to make
            # it wait for precorrelation_reorder to complete.
            reorder_event = self._proc_command_queue.enqueue_marker()
            rx_item.reset()
            rx_item.add_event(reorder_event)
            await self._rx_free_item_queue.put(rx_item)

            # 3.2 Perform correlation on reordered data. The correlation kernel does not have the
            # concept of a batch at this stage, so the kernel needs to be run on each different
            # batch in the chunk.
            for i in range(self.chunk_spectra):
                # 3.2.1 Slice the buffer of reordered data to only select a specific batch. Then run the kernel on this
                # buffer.
                buffer_slice = katsdpsigproc.accel.DeviceArray(
                    self.context,
                    self.tensor_core_x_engine_core.slots["in_samples"].shape,  # type: ignore
                    self.tensor_core_x_engine_core.slots["in_samples"].dtype,  # type: ignore
                    raw=self.reordered_buffer_device.buffer.ptr + self.rx_bytes_per_heap_batch * i,
                )
                self.tensor_core_x_engine_core.bind(in_samples=buffer_slice)
                self.tensor_core_x_engine_core()

                # 3.2.2 If the batch timestamp corresponds to the accumulation interval, transfer the correlated data to
                # the sender function. NOTE: The timestamp representing the end of an accumulation does not necessarily
                # line up with the chunk timestamp. It will line up with a specific batch within a chunk though, this is
                # why this check has to happen for each batch.
                # This check is the equivilant of the MeerKAT SKARAB X-Engine auto-resync logic.
                next_heap_timestamp = current_timestamp + self.rx_heap_timestamp_step
                if next_heap_timestamp % self.timestamp_increment_per_accumulation == 0:

                    # 3.2.3 Transfer the TX item to the sender function
                    tx_item.add_event(self._proc_command_queue.enqueue_marker())
                    await self._tx_item_queue.put(tx_item)

                    # 3.2.4 Get a new tx item, assign its buffer correctly and reset the buffer to zero.
                    tx_item = await self._tx_free_item_queue.get()
                    await tx_item.async_wait_for_events()
                    tx_item.timestamp = next_heap_timestamp
                    self.tensor_core_x_engine_core.bind(out_visibilities=tx_item.buffer_device)
                    self.tensor_core_x_engine_core.zero_visibilities()

                # 4. Increment batch timestamp.
                current_timestamp += self.rx_heap_timestamp_step

        # 6. When the stream is closed, if the sender loop is waiting for a tx item, it will never exit. This function
        # puts the current tx_item on the queue. The sender_loop can then stop waiting upon receiving this and exit.
        await self._tx_item_queue.put(tx_item)

    async def _sender_loop(self):
        """
        Send heaps to the network in a continuous loop.

        This function does the following:
        1. Get an item from the _tx_item_queue.
        2. Wait for all the events on this item to complete.
        3. Wait for an available heap buffer from the send_stream.
        4. Transfer the GPU buffer in the item to the heap buffer in system RAM.
        5. Wait for the transfer to complete.
        6. Transmit data in heap buffer out into the network.
        7. Place the tx_item on _tx_item_free_queue so that it can be reused.

        The above steps are performed in a loop until the running flag is set to false.

        NOTE: The transfer from the GPU to the heap buffer and the sending onto the network could be pipeline a bit
        better, but this is not really required in this loop as this whole process occurs at a much slower pace than
        the rest of the pipeline.
        """
        old_time_s = time.time()
        old_timestamp = 0

        while self.running:
            # 1. Get the item to transfer and wait for all GPU events to finish before continuing
            item = await self._tx_item_queue.get()
            await item.async_wait_for_events()

            # 2. Get a free heap buffer to copy the GPU data to
            buffer_wrapper = await self.send_stream.get_free_heap()

            # 3 Perform some basic logging.
            # We do not expect the time between dumps to be the same each time as the time.time() function
            # checks the wall time now, not the actual time between timestamps. The difference between dump timestamps
            # is expected to be constant
            new_time_s = time.time()
            time_difference_between_heaps_s = new_time_s - old_time_s

            # 3.1 Log that a heap is about to be sent.
            # TODO: change to an old-fashioned formatted string. fstrings aren't
            # great for logging.
            logger.info(
                "Current output heap timestamp: %#x, difference between timestamps: %#x, "
                "wall time between dumps %.2f s",
                item.timestamp,
                item.timestamp - old_timestamp,
                time_difference_between_heaps_s,
            )

            # 3.2. Ensure that the timestamp between output heaps is the value that is expected,
            # Not sure under which conditions that this would occur. Something
            # funny would have to happen at the receiver.
            # This check is here pre-emptivly - this issue has not been detected yet.
            if item.timestamp - old_timestamp != self.timestamp_increment_per_accumulation:
                logger.warning(
                    "Timestamp between heaps equal to %#x, expected %#x",
                    item.timestamp - old_timestamp,
                    self.timestamp_increment_per_accumulation,
                )

            # 3.3. Check that items are not being received faster than they are expected to be send.
            # As the output packets are rate limited in such a way to match the dump rate, receiving data too quickly
            # will result in data bottlenecking at the sender, the pipeline eventually stalling and the input buffer
            # overflowing.
            if time_difference_between_heaps_s * 1.05 < self.dump_interval_s:
                logger.warning(
                    "Time between output heaps: %.2f which is less the expected %.2f. "
                    "If this warning occurs too often, the pipeline will stall "
                    "because the rate limited sender will not keep up with the input rate.",
                    time_difference_between_heaps_s,
                    self.dump_interval_s,
                )

            # 3.4 Update variables used for warning checks.
            old_time_s = new_time_s
            old_timestamp = item.timestamp

            # 4. Transfer GPU buffer in item to free buffer.
            item.buffer_device.get_async(self._download_command_queue, buffer_wrapper.buffer)
            event = self._download_command_queue.enqueue_marker()
            await katsdpsigproc.resource.async_wait_for_events([event])

            # 5. Tell sender to transmit heap buffer on network.
            self.send_stream.send_heap(item.timestamp, buffer_wrapper)

            # 6. Reset item and put it back on the the _tx_free_item_queue for resue
            item.reset()
            await self._tx_free_item_queue.put(item)

    async def run_descriptors_loop(self, interval_s):
        """
        Send the Baseline Correlation Products Hardware heaps out to the network every interval_s seconds.

        This function is not part of the main run function as we do not want it running during the unit tests.
        """
        while self.running:
            self.send_stream.send_descriptor_heap()
            await asyncio.sleep(interval_s)

    async def run(self):
        """
        Launch all the different async functions required to run the X-Engine.

        These functions will loop forever and only exit once an exit flag is set.
        """
        if self.rx_transport_added is not True:
            raise AttributeError("Transport for receiving data has not yet been set.")
        if self.tx_transport_added is not True:
            raise AttributeError("Transport for sending data has not yet been set.")

        self.running = True
        await self.start()
        tasks = [
            asyncio.create_task(self._receiver_loop()),
            asyncio.create_task(self._gpu_proc_loop()),
            asyncio.create_task(self._sender_loop()),
        ]
        self.task = asyncio.gather(*tasks)

    def stop(self):
        """
        Stop all the different processing loops launched in the run() function and wind up the receiver stream.

        NOTE 1: This function may not be working correctly. If you have trouble closing the tasks, it may be worth
        re-evaluating this function.
        NOTE 2: The descriptors loop function is not launched by the run() function. It is the user's responsibility to
        stop that function.
        """
        self.receiver_stream.stop()
        self.running = False
        self.task.cancel()<|MERGE_RESOLUTION|>--- conflicted
+++ resolved
@@ -60,11 +60,8 @@
 
 from .. import COMPLEX, N_POLS, __version__
 from ..monitor import Monitor
-<<<<<<< HEAD
 from ..ringbuffer import ChunkRingbuffer
-=======
 from . import METRIC_NAMESPACE
->>>>>>> c9d9a33d
 
 logger = logging.getLogger(__name__)
 
