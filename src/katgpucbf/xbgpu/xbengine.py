"""
This module defines an XBEngine object that implements an entire GPU XB-Engine pipeline.

Additionally this module defines the QueueItem and RxQueueItem objects that are used in the XBEngine for
passing information between different async processing loops within the object.

.. todo::

    - Close _receiver_loop properly - The receiver loop can potentially hang when trying to close. See the function
      docstring for more information. At the moment, there is no clean way to close the pipeline. The stop() function
      attempts this but needs some work.
    - The B-Engine logic has not been implemented yet - this needs to be added eventually. It is expected that this
      logic will need to go in the _gpu_proc_loop for the B-Engine processing
      and then a seperate sender loop would need to be created for sending B-Engine data.
    - Implement monitoring and control - There is no mechanism to interact with or receive metrics from a running
      pipeline.
    - Catch asyncio exceptions - If one of the running asyncio loops has an exception, it will stop running without
      crashing the program or printing the error trace stack. This is not an issue when things are working, but if we
      could catch those exceptions and crash the program, it would make detecting and debugging heaps much simpler.
    - The asyncio syntax in the run() function uses old syntax, once this repo has been updated to python 3.8, update
      this to use the new asyncio syntax.

"""

import asyncio
import logging
import math
import time
from typing import List, Optional, Tuple, TypedDict

import katsdpsigproc
import katsdpsigproc.abc
import katsdpsigproc.accel
import katsdpsigproc.resource
import numpy as np
import spead2
from aiokatcp import DeviceServer, Sensor, SensorSampler

<<<<<<< HEAD
import katgpucbf.xbgpu.monitor
=======
import katgpucbf.xbgpu._katxbgpu.recv as recv
>>>>>>> dfed94bd
import katgpucbf.xbgpu.precorrelation_reorder
import katgpucbf.xbgpu.recv
import katgpucbf.xbgpu.tensorcore_xengine_core
import katgpucbf.xbgpu.xsend

from .. import __version__
from ..monitor import Monitor

logger = logging.getLogger(__name__)


class QueueItem:
    """
    Object to enable communication and synchronisation between different functions in the XBEngine object.

    This queue item contains a buffer of preallocated GPU memory. This memory is reused many times in the processing
    functions to prevent unecessary allocations. The item also contains a list of events. Before accessing the data in
    the buffer, the user needs to ensure that the events have all been completed.
    """

    timestamp: int
    events: List[katsdpsigproc.abc.AbstractEvent]
    buffer_device: katsdpsigproc.accel.DeviceArray

    def __init__(self, timestamp: int = 0) -> None:
        """Initialise the queue item."""
        self.reset(timestamp)

    def reset(self, timestamp: int = 0) -> None:
        """Reset the timestamp and events."""
        self.timestamp = timestamp
        self.events = []
        # Need to reset chunk

    def add_event(self, event: katsdpsigproc.abc.AbstractEvent):
        """Add an event to the list of events in the QueueItem."""
        self.events.append(event)

    async def async_wait_for_events(self):
        """Wait for all events on the list of events to be comlete."""
        await katsdpsigproc.resource.async_wait_for_events(self.events)


class RxQueueItem(QueueItem):
    """
    Extension of the QueueItem to also store a chunk reference.

    The RxQueueItem between the sender and the gpu proc loops need to also store a reference to the chunk that data in
    the GPU buffer was copied from. This allows the gpu proc loop to hand the chunk back to the receiver once the copy
    is complete to reuse resources.
    """

    chunk: Optional[katgpucbf.xbgpu.recv.Chunk]

    def reset(self, timestamp: int = 0) -> None:
        """Reset the timestamp, events and chunk."""
        super().reset(timestamp=timestamp)
        self.chunk = None


class XBEngine(DeviceServer):
    r"""GPU XB-Engine pipeline.

    Currently the B-Engine functionality has not been added. This class currently
    only creates an X-Engine pipeline.

    This pipeline encompasses receiving SPEAD heaps from F-Engines, sending them
    to the GPU for processing and then sending them back out on the network.

    The X-Engine processing is performed across three different async_methods.
    Data is passed between these items using :class:`asyncio.Queue`\s. The three
    processing functions are as follows:

      1. :func:`_receiver_loop` - Receive chunks from network and initiate
         transfer to GPU.
      2. :func:`_gpu_proc_loop` - Reorder chunk in GPU memory and perform the
         correlation operation on this reordered data.
      3. :func:`_sender_loop` - Transfer correlated data to system RAM and then
         send it out on the network.

    There is also a seperate function for sending descriptors onto the network.

    Items passed between queues may still have GPU operations in progress. Each
    item stores a list of events that can be used to determine if a GPU
    operation is complete.

    In order to reduce the load on the maim thread, received data is collected
    into chunks. A chunk consists of multiple batches of F-Engine heaps where a
    batch is a collection of heaps from all F-Engine with the same timestamp.

    This class allows for different types of transports to be used for the
    sender and receiver code. These transports allow for in-process unit tests
    to be created that do not require access to the network.

    The initialiser allocates all memory buffers to be used during the lifetime
    of the XBEngine object. These buffers are continuously reused to ensure
    memory use remains constrained. It does not specify the transports to be
    used. These need to be specified by the ``add_*_receiver_transport()`` and
    the ``add_*_sender_transport()`` functions provided in this class.

    .. todo::

      A lot of the sensors are common to both the F- and X-engines. It may be
      worth investigating some kind of abstract base class for engines to build
      on top of.

    Parameters
    ----------
    katcp_host
        Hostname or IP on which to listen for KATCP C&M connections.
    katcp_port
        Network port on which to listen for KATCP C&M connections.
    adc_sample_rate_hz
        Sample rate of the digitisers in the current array. This value is required to calculate the packet spacing
        of the output heaps. If it is set incorrectly, the packet spacing could be too large causing the pipeline to
        stall as heaps queue at the sender faster than they are sent.
    send_rate_factor
        Configure the SPEAD2 sender with a rate proportional to this factor.
        This value is intended to dictate a data transmission rate slightly
        higher/faster than the ADC rate.
        NOTE:
        - A factor of zero (0) tells the sender to transmit as fast as possible.
    n_ants
        The number of antennas to be correlated.
    n_channels_total
        The total number of frequency channels out of the F-Engine.
    n_channels_per_stream
        The number of frequency channels contained per stream.
    n_pols
        The number of pols per antenna. Expected to always be 2.
    n_spectra_per_heap
        The number of time samples received per frequency channel.
    sample_bits
        The number of bits per sample. Only 8 bits is supported at the moment.
    heap_accumulation_threshold
        The number of consecutive heaps to accumulate. This value is used to determine the dump rate.
    channel_offset_value
        The index of the first channel in the subset of channels processed by this XB-Engine. Used to set the value
        in the XB-Engine output heaps for spectrum reassembly by the downstream receiver.
    src_affinity
        Specific CPU core to assign the RX stream processing thread to.
    chunk_spectra
        A batch is a collection of heaps from different antennas with the same timestamp. This parameter specifies
        the number of consecutive batches to store in the same chunk. The higher this value is, the more GPU and
        system RAM is allocated, the lower this value is, the more work the python processing thread is required to
        do.
    rx_reorder_tol
        Maximum tolerance for jitter between received packets, as a time
        expressed in ADC sample ticks.
    monitor
        :class:`Monitor` to use for generating multiple :class:`~asyncio.Queue`
        objects needed to communicate between functions, and handling basic
        reporting for :class:`~asyncio.Queue` sizes and events.
    """

    VERSION = "katgpucbf-xbgpu-icd-0.1"
    BUILD_STATE = __version__

    def __init__(
        self,
        *,
        katcp_host: str,
        katcp_port: int,
        adc_sample_rate_hz: float,
        send_rate_factor: float,
        n_ants: int,
        n_channels_total: int,
        n_channels_per_stream: int,
        n_spectra_per_heap: int,
        n_pols: int,
        sample_bits: int,
        heap_accumulation_threshold: int,
        channel_offset_value: int,
        src_affinity: int,
        chunk_spectra: int,  # Used for GPU memory tuning
        rx_reorder_tol: int,
        monitor: Monitor,
    ):
        super(XBEngine, self).__init__(katcp_host, katcp_port)

        # No more than once per second, at least once every 10 seconds.
        # The TypedDict is necessary for mypy to believe the use as
        # kwargs is valid.
        AutoStrategy = TypedDict(  # noqa: N806
            "AutoStrategy",
            {
                "auto_strategy": SensorSampler.Strategy,
                "auto_strategy_parameters": Tuple[float, float],
            },
        )
        auto_strategy = AutoStrategy(
            auto_strategy=SensorSampler.Strategy.EVENT_RATE,
            auto_strategy_parameters=(1.0, 10.0),
        )
        sensors: List[Sensor] = [
            Sensor(
                int,
                "input-heaps-total",
                "number of heaps received (prometheus: counter)",
                default=0,
                initial_status=Sensor.Status.NOMINAL,
                **auto_strategy,
            ),
            Sensor(
                int,
                "input-chunks-total",
                "number of chunks received (prometheus: counter)",
                default=0,
                initial_status=Sensor.Status.NOMINAL,
                **auto_strategy,
            ),
            Sensor(
                int,
                "input-bytes-total",
                "number of bytes of digitiser samples received (prometheus: counter)",
                default=0,
                initial_status=Sensor.Status.NOMINAL,
                **auto_strategy,
            ),
            Sensor(
                int,
                "input-missing-heaps-total",
                "number of heaps dropped on the input (prometheus: counter)",
                default=0,
                initial_status=Sensor.Status.NOMINAL,
                # TODO: Think about what status_func should do for the status of the
                # sensor. If it goes into "warning" as soon as a single packet is
                # dropped, then it may not be too useful. Having the information
                # necessary to implement this may involve shifting things between
                # classes.
                **auto_strategy,
            ),
            Sensor(
                int,
                "output-heaps-total",
                "number of heaps transmitted (prometheus: counter)",
                default=0,
                initial_status=Sensor.Status.NOMINAL,
                **auto_strategy,
            ),
            Sensor(
                int,
                "output-bytes-total",
                "number of payload bytes transmitted (prometheus: counter)",
                default=0,
                initial_status=Sensor.Status.NOMINAL,
                **auto_strategy,
            ),
        ]
        for sensor in sensors:
            self.sensors.add(sensor)

        # 1. List object variables and provide type hints - This has no function other than to improve readability.
        # 1.1 Array Configuration Parameters - Parameters used to configure the entire array
        self.adc_sample_rate_hz: float
        self.send_rate_factor: float
        self.heap_accumulation_threshold: int  # Specify a number of heaps to accumulate per accumulation.
        self.n_ants: int
        self.n_channels_total: int
        self.n_channels_per_stream: int
        self.n_spectra_per_heap: int
        self.n_pols: int
        self.sample_bits: int

        # 1.2 Derived Parameters - Parameters specific to the X-Engine derived from the array configuration parameters
        self.rx_heap_timestamp_step: int  # Change in timestamp between consecutive received heaps.
        self.timestamp_increment_per_accumulation: int  # Time difference between two consecutive accumulations.
        self.rx_bytes_per_heap_batch: int  # Number of bytes in a batch of received heaps with a specific timestamp.
        self.dump_interval_s: float  # Number of seconds between output heaps.

        # 1.3 Engine Parameters - Parameters not used in the array but needed for this engine
        self.chunk_spectra: int  # Sets the number of batches of heaps to store per chunk.
        self.max_active_chunks: int
        # Used in the heap to indicate the first channel in the sequence of channels in the stream
        self.channel_offset_value: int

        # 1.4 Flags used at some point in this class.
        self.rx_transport_added: bool  # False if no rx transport has been added, true otherwise
        self.tx_transport_added: bool  # False if no tx transport has been added, true otherwise
        # Remains true until the user tells the process to stop - then set to
        # false and close the asyncio functions.
        self.running: bool

        # 1.5 Queues for passing items between different asyncio functions.
        # * The _rx_item_queue passes items from the _receiver_loop function to the _gpu_proc_loop function.
        # * The _tx_item_queue passes items from the _gpu_proc_loop to the _sender_loop function.
        # Once the destination function is finished with an item, it will pass it back to the corresponding
        # _(rx/tx)_free_item_queue to ensure that all allocated buffers are in continuous circulation.
        self._rx_item_queue: asyncio.Queue[RxQueueItem]
        self._rx_free_item_queue: asyncio.Queue[RxQueueItem]
        self._tx_item_queue: asyncio.Queue[QueueItem]
        self._tx_free_item_queue: asyncio.Queue[QueueItem]

<<<<<<< HEAD
        # 1.7 Objects for sending and receiving data
        # Ringbuffer passed to stream where all completed chunks wait.
        self.ringbuffer: spead2.recv.asyncio.ChunkRingbuffer
        self.receiver_stream: spead2.recv.ChunkRingStream
=======
        # 1.6 Objects for sending and receiving data
        self.ringbuffer: recv.Ringbuffer  # Ringbuffer passed to stream where all completed chunks wait.
        self.receiver_stream: recv.Stream
>>>>>>> dfed94bd

        # 1.7 Command queues for syncing different operations on the GPU - a
        # command queue is the OpenCL name for a CUDA stream. An abstract
        # command queue can either be implemented as an OpenCL command queue or
        # a CUDA stream depending on the context.
        self._upload_command_queue: katsdpsigproc.abc.AbstractCommandQueue
        self._proc_command_queue: katsdpsigproc.abc.AbstractCommandQueue
        self._download_command_queue: katsdpsigproc.abc.AbstractCommandQueue

        # 2. Assign configuration variables.
        # 2.1 Ensure that constructor arguments are within the expected range.
        if n_pols != 2:
            raise ValueError("n_pols must equal 2 - no other values supported at the moment.")

        if sample_bits != 8:
            raise ValueError("sample_bits must equal 8 - no other values supported at the moment.")

        if channel_offset_value % n_channels_per_stream != 0:
            raise ValueError("channel_offset must be an integer multiple of n_channels_per_stream")

        # 2.2 Assign array configuration variables
        self.adc_sample_rate_hz = adc_sample_rate_hz
        self.send_rate_factor = send_rate_factor
        self.heap_accumulation_threshold = heap_accumulation_threshold
        self.n_ants = n_ants
        self.n_channels_total = n_channels_total
        self.n_channels_per_stream = n_channels_per_stream
        self.n_spectra_per_heap = n_spectra_per_heap
        self.n_pols = n_pols
        self.sample_bits = sample_bits
        complexity = 2  # Used to explicitly indicate when a complex number is being allocated.

        # Define the number of items on each of these queues. The n_rx_items and n_tx_items each wrap a GPU buffer.
        # setting these values too high results in too much GPU memory being consumed. There just need to be enough
        # of them that the different processing functions do not get starved waiting for items. The low single digits is
        # suitable. n_free_chunks wraps buffer in system ram. This can be set quite high as there is much more system
        # RAM than GPU RAM. It should be higher than max_active_chunks.
        # These values are not configurable as they have been acceptable for most tests cases up until now. If the
        # pipeline starts bottlenecking, then maybe look at increasing these values.
        n_rx_items = 3  # Too high means too much GPU memory gets allocated
        n_tx_items = 2
        # 2.3 Calculate derived parameters.
        # This step represents the difference in timestamp between two
        # consecutive heaps received from the same F-Engine. We multiply step
        # by 2 to account for dropping half of the spectrum due to symmetric
        # properties of the Fourier Transform.  While we can workout the
        # timestamp_step from other parameters that configure the receiver, we
        # pass it as a seperate argument to the reciever for cases where the
        # n_channels_per_stream changes across streams (likely for
        # non-power-of- two array sizes).
        self.rx_heap_timestamp_step = self.n_channels_total * 2 * self.n_spectra_per_heap
        # This is the number of bytes for a single batch of F-Engines. A chunk consists of multiple batches.
        self.rx_bytes_per_heap_batch = (
            self.n_ants * self.n_channels_per_stream * self.n_spectra_per_heap * self.n_pols * complexity
        )
        # This is how much the timestamp increments by between successive accumulations
        self.timestamp_increment_per_accumulation = self.heap_accumulation_threshold * self.rx_heap_timestamp_step

        # 2.4 Assign engine configuration parameters
<<<<<<< HEAD
        self.batches_per_chunk = batches_per_chunk
        self.max_active_chunks = math.ceil(rx_reorder_tol / self.rx_heap_timestamp_step / self.batches_per_chunk) + 1
        n_free_chunks = self.max_active_chunks + 8
=======
        self.chunk_spectra = chunk_spectra
        self.max_active_chunks = math.ceil(rx_reorder_tol / self.rx_heap_timestamp_step / self.chunk_spectra) + 1
>>>>>>> dfed94bd
        self.channel_offset_value = channel_offset_value

        # 2.5 Set runtime flags to their initial states
        self.tx_transport_added = False
        self.rx_transport_added = False
        self.running = False

        # 3. Declare the Monitor for tracking the state of the reciever chunks and the queues.
        self.monitor = monitor

        # 4. Create the receiver_stream object. This object has no attached transport yet and will not function until
        # one of the add_*_receiver_transport() functions has been called.
        self.ringbuffer = spead2.recv.asyncio.ChunkRingbuffer(n_free_chunks)
        self.receiver_stream = katgpucbf.xbgpu.recv.make_stream(
            n_ants=self.n_ants,
<<<<<<< HEAD
            n_channels_per_stream=self.n_channels_per_stream,
            n_samples_per_channel=self.n_samples_per_channel,
=======
            n_channels=self.n_channels_per_stream,
            n_spectra_per_heap=self.n_spectra_per_heap,
>>>>>>> dfed94bd
            n_pols=self.n_pols,
            sample_bits=self.sample_bits,
            timestamp_step=self.rx_heap_timestamp_step,
            heaps_per_fengine_per_chunk=self.chunk_spectra,
            max_active_chunks=self.max_active_chunks,
            ringbuffer=self.ringbuffer,
<<<<<<< HEAD
            thread_affinity=rx_thread_affinity,
=======
            thread_affinity=src_affinity,
            use_gdrcopy=False,
            monitor=self.monitor,
>>>>>>> dfed94bd
        )

        # 5. Create GPU specific objects.
        # 5.1 Create a GPU context, the x.is_cuda flag forces CUDA to be used instead of OpenCL.
        self.context = katsdpsigproc.accel.create_some_context(device_filter=lambda x: x.is_cuda)

        # 5.2 Create various command queues (or CUDA streams) to queue GPU functions on.
        self._upload_command_queue = self.context.create_command_queue()
        self._proc_command_queue = self.context.create_command_queue()
        self._download_command_queue = self.context.create_command_queue()

        # 5.3 Create reorder and correlation operations and create buffer linking the two operations.
        tensor_core_template = katgpucbf.xbgpu.tensorcore_xengine_core.TensorCoreXEngineCoreTemplate(
            self.context,
            n_ants=self.n_ants,
            n_channels=self.n_channels_per_stream,
            n_spectra_per_heap=self.n_spectra_per_heap,
        )
        self.tensor_core_x_engine_core = tensor_core_template.instantiate(self._proc_command_queue)

        reorder_template = katgpucbf.xbgpu.precorrelation_reorder.PrecorrelationReorderTemplate(
            self.context,
            n_ants=self.n_ants,
            n_channels=self.n_channels_per_stream,
            n_spectra_per_heap=self.n_spectra_per_heap,
            n_batches=self.chunk_spectra,
        )
        self.precorrelation_reorder: katgpucbf.xbgpu.precorrelation_reorder.PrecorrelationReorder = (
            reorder_template.instantiate(self._proc_command_queue)
        )

        self.reordered_buffer_device = katsdpsigproc.accel.DeviceArray(
            self.context,
            self.precorrelation_reorder.slots["out_reordered"].shape,  # type: ignore
            self.precorrelation_reorder.slots["out_reordered"].dtype,  # type: ignore
        )
        self.precorrelation_reorder.bind(out_reordered=self.reordered_buffer_device)

        # 6. Create various buffers and assign them to the correct queues or objects.

        # 6.2 Create various queues for communication between async funtions. These queues are extended in the monitor
        # class, allowing for the monitor to track the number of items on each queue.
        self._rx_item_queue = self.monitor.make_queue("rx_item_queue", n_rx_items)
        self._rx_free_item_queue = self.monitor.make_queue("rx_free_item_queue", n_rx_items)
        self._tx_item_queue = self.monitor.make_queue("tx_item_queue", n_tx_items)
        self._tx_free_item_queue = self.monitor.make_queue("tx_free_item_queue", n_tx_items)

        # 6.3 Create buffers and assign them correctly.
        # 6.3.1 Create items that will store received chunks that have been transferred to the GPU.
        for _ in range(n_rx_items):
            rx_item = RxQueueItem()
            rx_item.buffer_device = katsdpsigproc.accel.DeviceArray(
                self.context,
                self.precorrelation_reorder.slots["in_samples"].shape,  # type: ignore
                self.precorrelation_reorder.slots["in_samples"].dtype,  # type: ignore
            )
            self._rx_free_item_queue.put_nowait(rx_item)

        # 6.3.2 Create items that will store correlated data in GPU memory, ready for transferring back to system RAM.
        for _ in range(n_tx_items):
            tx_item = QueueItem()
            tx_item.buffer_device = katsdpsigproc.accel.DeviceArray(
                self.context,
                self.tensor_core_x_engine_core.slots["out_visibilities"].shape,  # type: ignore
                self.tensor_core_x_engine_core.slots["out_visibilities"].dtype,  # type: ignore
            )
            self._tx_free_item_queue.put_nowait(tx_item)

        # 6.3.3 Create empty chunks and give them to the receiver to use to assemble heaps.
        for _ in range(n_free_chunks):
            buf = katsdpsigproc.accel.HostArray(
                self.precorrelation_reorder.slots["in_samples"].shape,  # type: ignore
                self.precorrelation_reorder.slots["in_samples"].dtype,  # type: ignore
                context=self.context,
            )
            present = np.zeros(n_ants * self.batches_per_chunk, np.uint8)
            chunk = katgpucbf.xbgpu.recv.Chunk(data=buf, present=present)
            self.receiver_stream.add_free_chunk(chunk)

    def add_udp_ibv_receiver_transport(self, src_ip: str, src_port: int, interface_ip: str, comp_vector: int):
        """
        Add the ibv_udp transport to the receiver.

        The receiver will read udp packets off of the specified interface using the ibverbs library to offload
        processing from the CPU.

        This transport is intended to be the transport used in production.

        Parameters
        ----------
        src_ip: str
            multicast IP address of source data.
        src_port: int
            Port of source data
        interface_ip: str
            IP address of interface to listen for data on.
        comp_vector: int
            Received packets will generate interrupts from the NIC. This value selects an interrupt vector,
            and the OS controls the mapping from interrupt vector to CPU core.
        """
        if self.rx_transport_added is True:
            raise AttributeError("Transport for receiving data has already been set.")
        self.rx_transport_added = True
        self.receiver_stream.add_udp_ibv_reader(
            [(src_ip, src_port)], interface_ip, buffer_size=10000000, comp_vector=comp_vector
        )

    def add_buffer_receiver_transport(self, buffer: bytes):
        """
        Add the buffer transport to the receiver.

        The receiver will read packet data python ByteArray generated by a spead2.send.BytesStream object. The sender
        does not support the inproc transport and as such the buffer transport must be used instead.

        This transport is intended to be used for testing purposes.

        Parameters
        ----------
        buffer: bytes
            Buffer containing simulated packet data.
        """
        if self.rx_transport_added is True:
            raise AttributeError("Transport for receiving data has already been set.")
        self.rx_transport_added = True
        self.receiver_stream.add_buffer_reader(buffer)

    def add_pcap_receiver_transport(self, pcap_file_name: str):
        """
        Add the pcap transport to the receiver. The receiver will read packet data from a pcap file.

        This transport is intended to be used for testing purposes.

        Parameters
        ----------
        filename: string
            Name of PCAP file to open.
        """
        if self.rx_transport_added is True:
            raise AttributeError("Transport for receiving data has already been set.")
        self.rx_transport_added = True
        self.receiver_stream.add_udp_pcap_file_reader(pcap_file_name)

    def add_udp_ibv_sender_transport(self, dest_ip: str, dest_port: int, interface_ip: str, thread_affinity: int):
        """
        Add the ibv_udp transport to the sender.

        The sender will transmit udp packets out of the specified interface using the ibverbs library to offload
        processing from the CPU.

        This transport is intended to be the transport used in production.

        Parameters
        ----------
        dest_ip: str
            multicast IP address of destination data
        dest_port: int
            Port of transmitted data
        interface_ip: str
            IP address of interface to trasnmit data on.
        thread_affinity: int
            The receiver creates its own thread to run in the background transmitting data. It is bound to the CPU
            core specified here.
        """
        if self.tx_transport_added is True:
            raise AttributeError("Transport for sending data has already been set.")
        self.tx_transport_added = True

        # This value staggers the send so that packets within a heap are transmitted onto the network across the entire
        # time between dumps. Care needs to be taken to ensure that this rate is not set too high. If it is
        # too high, the entire pipeline will stall needlessly waiting for packets to be transmitted too slowly.
        self.dump_interval_s = self.timestamp_increment_per_accumulation / self.adc_sample_rate_hz

        self.send_stream: katgpucbf.xbgpu.xsend.XEngineSPEADAbstractSend = katgpucbf.xbgpu.xsend.XEngineSPEADIbvSend(
            n_ants=self.n_ants,
            n_channels_per_stream=self.n_channels_per_stream,
            n_pols=self.n_pols,
            dump_interval_s=self.dump_interval_s,
            send_rate_factor=self.send_rate_factor,
            channel_offset=self.channel_offset_value,  # Arbitrary for now - depends on F-Engine stream
            context=self.context,
            endpoint=(dest_ip, dest_port),
            interface_address=interface_ip,
            thread_affinity=thread_affinity,
        )

    def add_inproc_sender_transport(self, queue: spead2.InprocQueue):
        """
        Add the inproc transport to the sender. The sender will send heaps out on an InprocQueue.

        This transport is intended to be used for testing purposes.

        Parameters
        ----------
        queue: spead2.InprocQueue
            SPEAD2 inproc queue to send heaps to.
        """
        if self.tx_transport_added is True:
            raise AttributeError("Transport for sending data has already been set.")
        self.tx_transport_added = True
        # For the inproc transport this value is set very low as the dump rate does affect performanc for an inproc
        # queue and a high dump rate just makes the unit tests take very long to run.
        self.dump_interval_s = 0

        self.send_stream = katgpucbf.xbgpu.xsend.XEngineSPEADInprocSend(
            n_ants=self.n_ants,
            n_channels_per_stream=self.n_channels_per_stream,
            n_pols=self.n_pols,
            dump_interval_s=self.dump_interval_s,
            send_rate_factor=self.send_rate_factor,
            channel_offset=self.channel_offset_value,  # Arbitrary for now - depends on F-Engine stream
            context=self.context,
            queue=queue,
        )

    async def _receiver_loop(self):
        """
        Receive heaps off of the network in a continuous loop.

        This function does the following:
        1. Wait for a chunk to be assembled on the receiver.
        2. Get a free rx item off of the _rx_free_item_queue.
        3. Initiate the transfer of the chunk from system memory to the buffer in GPU RAM that belongs to the rx_item.
        4. Place the rx_item on _rx_item_queue so that it can be processed downstream.

        The above steps are performed in a loop until the running flag is set to false.

        TODO: If no data is being streamed and the running flag is set to false, this function will be stuck waiting for
        the next chunk. Try find a way to exit cleanly without adding to much additional logic to this function.
        """
        # 1. Set up initial conditions
        async_ringbuffer = self.receiver_stream.data_ringbuffer
        chunk_index = 0
        expected_heaps_total = 0
        dropped_heaps_total = 0
        # 2. Get complete chunks from the ringbuffer.
        async for chunk in async_ringbuffer:
            # 2.1 Update metrics and log warning if dropped heap is detected within the chunk.
            expected_heaps = len(chunk.present)
            received_heaps = int(np.sum(chunk.present))
            dropped_heaps = expected_heaps - received_heaps
            expected_heaps_total += expected_heaps
            dropped_heaps_total += dropped_heaps
            timestamp = chunk.chunk_id * self.rx_heap_timestamp_step * self.batches_per_chunk

            sensor_timestamp = time.time()
            # TODO: This must become a proper logging message; fstrings should
            # be replaced with old-fashioned format strings.
            if dropped_heaps != 0:
                logger.warning(
                    f"Chunk: {chunk_index:>5} Timestamp: {hex(timestamp)} "
                    f"Received: {received_heaps:>4} of {expected_heaps:>4} expected heaps. "
                    f"All time dropped heaps: {dropped_heaps_total}/{expected_heaps_total}."
                )
                self.sensors["input-missing-heaps-total"].set_value(dropped_heaps_total, timestamp=sensor_timestamp)

            def increment(sensor: Sensor, incr: int):
                sensor.set_value(sensor.value + incr, timestamp=sensor_timestamp)

            increment(self.sensors["input-heaps-total"], expected_heaps)
            increment(self.sensors["input-chunks-total"], 1)
            increment(self.sensors["input-bytes-total"], chunk.data.nbytes * received_heaps // expected_heaps)

            chunk_index += 1

            # 2.2. Get a free rx_item that will contain the GPU buffer to transfer the received chunk to.
            item = await self._rx_free_item_queue.get()
            item.timestamp += timestamp
            item.chunk = chunk

            # 2.3. Initiate transfer from recived chunk to rx_item buffer.
            item.buffer_device.set_async(self._upload_command_queue, chunk.data)
            item.add_event(self._upload_command_queue.enqueue_marker())

            # 2.4. Give the rx item to the _gpu_proc_loop function.
            await self._rx_item_queue.put(item)

            # 3. If the function must close, stop the stream.
            if self.running is not True:
                self.receiver_stream.stop()

    async def _gpu_proc_loop(self):
        """
        Perform all GPU processing of received data in a continuous loop.

        This function performs the following steps:
        1. Retrieve an rx_item from the _rx_item_queue
        2. Performs the reorder operation on the buffer in the rx item. This gets the buffer data into a format that
        the correlation kernel requires.
        3.1 Apply the correlation kernel to small subsets of the reordered data until all the data has been processed.
        3.2 If sufficient correlations have occured, transfer the correlated data to a tx_item, pass the tx_item to
        the _tx_item_queue and get a new item from the _tx_free_item_queue.

        The ratio of rx_items to tx_items is not one to one. There are expected to be many more rx_items in for every
        tx_item out.

        The above steps are performed in a loop until the running flag is set to false.

        TODO: Add B-Engine processing in this function.
        """
        # 1. Set up initial conditions
        tx_item = await self._tx_free_item_queue.get()
        # The very first heap sent out the X-Engine will have a timestamp of zero which is meaningless, every other
        # heap will have the correct timestamp.
        tx_item.timestamp = 0
        self.tensor_core_x_engine_core.bind(out_visibilities=tx_item.buffer_device)
        self.tensor_core_x_engine_core.zero_visibilities()

        while self.running:
            # 2. Get item from receiver function - wait for the HtoD transfers to complete and then give the chunk back
            #  to the receiver for reuse.
            rx_item = await self._rx_item_queue.get()
            await rx_item.async_wait_for_events()
            current_timestamp = rx_item.timestamp

            # 2.1 Give the chunk back to the receiver stream - if this is not done, eventually no more data will be
            # received as there will be no available chunks to store it in.
            self.receiver_stream.add_free_chunk(rx_item.chunk)

            # 3. Process the received data.
            # 3.1 Reorder the entire chunk
            self.precorrelation_reorder.bind(in_samples=rx_item.buffer_device)
            self.precorrelation_reorder()

            # 3.2 Perform correlation on reordered data. The correlation kernel does not have the
            # concept of a batch at this stage, so the kernel needs to be run on each different
            # batch in the chunk.
            for i in range(self.chunk_spectra):
                # 3.2.1 Slice the buffer of reordered data to only select a specific batch. Then run the kernel on this
                # buffer.
                buffer_slice = katsdpsigproc.accel.DeviceArray(
                    self.context,
                    self.tensor_core_x_engine_core.slots["in_samples"].shape,  # type: ignore
                    self.tensor_core_x_engine_core.slots["in_samples"].dtype,  # type: ignore
                    raw=self.reordered_buffer_device.buffer.ptr + self.rx_bytes_per_heap_batch * i,
                )
                self.tensor_core_x_engine_core.bind(in_samples=buffer_slice)
                self.tensor_core_x_engine_core()

                # 3.2.2 If the batch timestamp corresponds to the accumulation interval, transfer the correlated data to
                # the sender function. NOTE: The timestamp representing the end of an accumulation does not necessarily
                # line up with the chunk timestamp. It will line up with a specific batch within a chunk though, this is
                # why this check has to happen for each batch.
                # This check is the equivilant of the MeerKAT SKARAB X-Engine auto-resync logic.
                next_heap_timestamp = current_timestamp + self.rx_heap_timestamp_step
                if next_heap_timestamp % self.timestamp_increment_per_accumulation == 0:

                    # 3.2.3 Transfer the TX item to the sender function
                    tx_item.add_event(self._proc_command_queue.enqueue_marker())
                    await self._tx_item_queue.put(tx_item)

                    # 3.2.4 Get a new tx item, assign its buffer correctly and reset the buffer to zero.
                    tx_item = await self._tx_free_item_queue.get()
                    tx_item.timestamp = next_heap_timestamp
                    self.tensor_core_x_engine_core.bind(out_visibilities=tx_item.buffer_device)
                    self.tensor_core_x_engine_core.zero_visibilities()

                # 4. Increment batch timestamp.
                current_timestamp += self.rx_heap_timestamp_step

            # 5. Finished with the RX item - reset it and give it back to the receiver loop function.
            rx_item.reset()
            await self._rx_free_item_queue.put(rx_item)

        # 6. When the stream is closed, if the sender loop is waiting for a tx item, it will never exit. This function
        # puts the current tx_item on the queue. The sender_loop can then stop waiting upon receiving this and exit.
        await self._tx_item_queue.put(tx_item)

    async def _sender_loop(self):
        """
        Send heaps to the network in a continuous loop.

        This function does the following:
        1. Get an item from the _tx_item_queue.
        2. Wait for all the events on this item to complete.
        3. Wait for an available heap buffer from the send_stream.
        4. Transfer the GPU buffer in the item to the heap buffer in system RAM.
        5. Wait for the transfer to complete.
        6. Transmit data in heap buffer out into the network.
        7. Place the tx_item on _tx_item_free_queue so that it can be reused.

        The above steps are performed in a loop until the running flag is set to false.

        NOTE: The transfer from the GPU to the heap buffer and the sending onto the network could be pipeline a bit
        better, but this is not really required in this loop as this whole process occurs at a much slower pace than
        the rest of the pipeline.
        """
        old_time_s = time.time()
        old_timestamp = 0

        while self.running:
            # 1. Get the item to transfer and wait for all GPU events to finish before continuing
            item = await self._tx_item_queue.get()
            await item.async_wait_for_events()

            # 2. Get a free heap buffer to copy the GPU data to
            buffer_wrapper = await self.send_stream.get_free_heap()

            # 3 Perform some basic logging.
            # We do not expect the time between dumps to be the same each time as the time.time() function
            # checks the wall time now, not the actual time between timestamps. The difference between dump timestamps
            # is expected to be constant
            new_time_s = time.time()
            time_difference_between_heaps_s = new_time_s - old_time_s

            # 3.1 Log that a heap is about to be sent.
            # TODO: change to an old-fashioned formatted string. fstrings aren't
            # great for logging.
            logger.info(
                f"Current output heap timestamp: {hex(item.timestamp)}, difference between timestamps: "
                f"{hex(item.timestamp - old_timestamp)}, wall time between dumps "
                f"{round(time_difference_between_heaps_s, 2)} s"
            )

            # 3.2. Ensure that the timestamp between output heaps is the value that is expected,
            # Not sure under which conditions that this would occur. Something
            # funny would have to happen at the receiver.
            # This check is here pre-emptivly - this issue has not been detected yet.
            if item.timestamp - old_timestamp != self.timestamp_increment_per_accumulation:
                logger.warning(
                    f"Timestamp between heaps equal to {hex(item.timestamp - old_timestamp)}, expected "
                    f"{hex(self.timestamp_increment_per_accumulation)}"
                )

            # 3.3. Check that items are not being received faster than they are expected to be send.
            # As the output packets are rate limited in such a way to match the dump rate, receiving data too quickly
            # will result in data bottlenecking at the sender, the pipeline eventually stalling and the input buffer
            # overflowing.
            if time_difference_between_heaps_s * 1.05 < self.dump_interval_s:
                logger.warning(
                    f"Time between output heaps: {round(time_difference_between_heaps_s,2)} "
                    f"which is less the expected {round(self.dump_interval_s,2)}. "
                    "If this warning occurs too often, the pipeline will stall "
                    "because the rate limited sender will not keep up with the input rate."
                )

            # 3.4 Update variables used for warning checks.
            old_time_s = new_time_s
            old_timestamp = item.timestamp

            # 4. Transfer GPU buffer in item to free buffer.
            item.buffer_device.get_async(self._download_command_queue, buffer_wrapper.buffer)
            event = self._download_command_queue.enqueue_marker()
            await katsdpsigproc.resource.async_wait_for_events([event])

            # 5. Tell sender to transmit heap buffer on network.
            self.send_stream.send_heap(item.timestamp, buffer_wrapper)

            # 6. Reset item and put it back on the the _tx_free_item_queue for resue
            item.reset()
            await self._tx_free_item_queue.put(item)

    async def run_descriptors_loop(self, interval_s):
        """
        Send the Baseline Correlation Products Hardware heaps out to the network every interval_s seconds.

        This function is not part of the main run function as we do not want it running during the unit tests.
        """
        while self.running:
            self.send_stream.send_descriptor_heap()
            await asyncio.sleep(interval_s)

    async def run(self):
        """
        Launch all the different async functions required to run the X-Engine.

        These functions will loop forever and only exit once an exit flag is set.
        """
        if self.rx_transport_added is not True:
            raise AttributeError("Transport for receiving data has not yet been set.")
        if self.tx_transport_added is not True:
            raise AttributeError("Transport for sending data has not yet been set.")

        self.running = True
        loop = asyncio.get_event_loop()
        await self.start()
        tasks = [
            loop.create_task(self._receiver_loop()),
            loop.create_task(self._gpu_proc_loop()),
            loop.create_task(self._sender_loop()),
        ]
        self.task = asyncio.gather(*tasks)

    def stop(self):
        """
        Stop all the different processing loops launched in the run() function and wind up the receiver stream.

        NOTE 1: This function may not be working correctly. If you have trouble closing the tasks, it may be worth
        re-evaluating this function.
        NOTE 2: The descriptors loop function is not launched by the run() function. It is the user's responsibility to
        stop that function.
        """
        self.receiver_stream.stop()
        self.running = False
        self.task.cancel()<|MERGE_RESOLUTION|>--- conflicted
+++ resolved
@@ -36,11 +36,6 @@
 import spead2
 from aiokatcp import DeviceServer, Sensor, SensorSampler
 
-<<<<<<< HEAD
-import katgpucbf.xbgpu.monitor
-=======
-import katgpucbf.xbgpu._katxbgpu.recv as recv
->>>>>>> dfed94bd
 import katgpucbf.xbgpu.precorrelation_reorder
 import katgpucbf.xbgpu.recv
 import katgpucbf.xbgpu.tensorcore_xengine_core
@@ -334,16 +329,10 @@
         self._tx_item_queue: asyncio.Queue[QueueItem]
         self._tx_free_item_queue: asyncio.Queue[QueueItem]
 
-<<<<<<< HEAD
-        # 1.7 Objects for sending and receiving data
+        # 1.6 Objects for sending and receiving data
         # Ringbuffer passed to stream where all completed chunks wait.
         self.ringbuffer: spead2.recv.asyncio.ChunkRingbuffer
         self.receiver_stream: spead2.recv.ChunkRingStream
-=======
-        # 1.6 Objects for sending and receiving data
-        self.ringbuffer: recv.Ringbuffer  # Ringbuffer passed to stream where all completed chunks wait.
-        self.receiver_stream: recv.Stream
->>>>>>> dfed94bd
 
         # 1.7 Command queues for syncing different operations on the GPU - a
         # command queue is the OpenCL name for a CUDA stream. An abstract
@@ -403,14 +392,9 @@
         self.timestamp_increment_per_accumulation = self.heap_accumulation_threshold * self.rx_heap_timestamp_step
 
         # 2.4 Assign engine configuration parameters
-<<<<<<< HEAD
-        self.batches_per_chunk = batches_per_chunk
-        self.max_active_chunks = math.ceil(rx_reorder_tol / self.rx_heap_timestamp_step / self.batches_per_chunk) + 1
-        n_free_chunks = self.max_active_chunks + 8
-=======
         self.chunk_spectra = chunk_spectra
         self.max_active_chunks = math.ceil(rx_reorder_tol / self.rx_heap_timestamp_step / self.chunk_spectra) + 1
->>>>>>> dfed94bd
+        n_free_chunks = self.max_active_chunks + 8
         self.channel_offset_value = channel_offset_value
 
         # 2.5 Set runtime flags to their initial states
@@ -426,26 +410,15 @@
         self.ringbuffer = spead2.recv.asyncio.ChunkRingbuffer(n_free_chunks)
         self.receiver_stream = katgpucbf.xbgpu.recv.make_stream(
             n_ants=self.n_ants,
-<<<<<<< HEAD
             n_channels_per_stream=self.n_channels_per_stream,
-            n_samples_per_channel=self.n_samples_per_channel,
-=======
-            n_channels=self.n_channels_per_stream,
             n_spectra_per_heap=self.n_spectra_per_heap,
->>>>>>> dfed94bd
             n_pols=self.n_pols,
             sample_bits=self.sample_bits,
             timestamp_step=self.rx_heap_timestamp_step,
             heaps_per_fengine_per_chunk=self.chunk_spectra,
             max_active_chunks=self.max_active_chunks,
             ringbuffer=self.ringbuffer,
-<<<<<<< HEAD
-            thread_affinity=rx_thread_affinity,
-=======
             thread_affinity=src_affinity,
-            use_gdrcopy=False,
-            monitor=self.monitor,
->>>>>>> dfed94bd
         )
 
         # 5. Create GPU specific objects.
@@ -521,7 +494,7 @@
                 self.precorrelation_reorder.slots["in_samples"].dtype,  # type: ignore
                 context=self.context,
             )
-            present = np.zeros(n_ants * self.batches_per_chunk, np.uint8)
+            present = np.zeros(n_ants * self.chunk_spectra, np.uint8)
             chunk = katgpucbf.xbgpu.recv.Chunk(data=buf, present=present)
             self.receiver_stream.add_free_chunk(chunk)
 
@@ -688,7 +661,7 @@
             dropped_heaps = expected_heaps - received_heaps
             expected_heaps_total += expected_heaps
             dropped_heaps_total += dropped_heaps
-            timestamp = chunk.chunk_id * self.rx_heap_timestamp_step * self.batches_per_chunk
+            timestamp = chunk.chunk_id * self.rx_heap_timestamp_step * self.chunk_spectra
 
             sensor_timestamp = time.time()
             # TODO: This must become a proper logging message; fstrings should
