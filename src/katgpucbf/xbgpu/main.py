--- conflicted
+++ resolved
@@ -18,11 +18,8 @@
 
 import katgpucbf.xbgpu.xbengine
 
-<<<<<<< HEAD
 from .. import __version__
-=======
 from ..monitor import FileMonitor, Monitor, NullMonitor
->>>>>>> c7f20bea
 
 DEFAULT_KATCP_PORT = 7147
 DEFAULT_KATCP_HOST = ""  # Default to all interfaces, but user can override with a specific one.
@@ -138,18 +135,10 @@
         required=True,
         help="Name of the interface that this engine will transmit data on, e.g. eth1.",
     )
-<<<<<<< HEAD
+    parser.add_argument("--monitor-log", type=str, help="File to write performance-monitoring data to")
     parser.add_argument("--version", action="version", version=__version__)
     parser.add_argument("src", type=endpoint_parser(7148), help="Multicast address data is received from.")
     parser.add_argument("dst", type=endpoint_parser(7148), help="Multicast address data is sent on.")
-=======
-    parser.add_argument("--monitor-log", type=str, help="File to write performance-monitoring data to")
-
-    parser.add_argument("src_multicast_address", type=str, help="Multicast address data is received from.")
-    parser.add_argument("src_port", type=int, help="Port data is received from.")
-    parser.add_argument("dest_multicast_address", type=str, help="Multicast address data is sent on.")
-    parser.add_argument("dest_port", type=int, help="Port data is sent on.")
->>>>>>> c7f20bea
 
     args = parser.parse_args()
 
