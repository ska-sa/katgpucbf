################################################################################
# Copyright (c) 2020-2022, National Research Foundation (SARAO)
#
# Licensed under the BSD 3-Clause License (the "License"); you may not use
# this file except in compliance with the License. You may obtain a copy
# of the License at
#
#   https://opensource.org/licenses/BSD-3-Clause
#
# Unless required by applicable law or agreed to in writing, software
# distributed under the License is distributed on an "AS IS" BASIS,
# WITHOUT WARRANTIES OR CONDITIONS OF ANY KIND, either express or implied.
# See the License for the specific language governing permissions and
# limitations under the License.
################################################################################

"""
This module defines an XBEngine object that implements an entire GPU XB-Engine pipeline.

Additionally this module defines the QueueItem and RxQueueItem objects that are
used in the XBEngine for passing information between different async processing
loops within the object.

.. todo::

    - The B-Engine logic has not been implemented yet - this needs to be added
      eventually. It is expected that this logic will need to go in the
      _gpu_proc_loop for the B-Engine processing and then a seperate sender
      loop would need to be created for sending B-Engine data.
    - Implement control - There is no mechanism to interact with a running pipeline.
    - Catch asyncio exceptions - If one of the running asyncio loops has an
      exception, it will stop running without crashing the program or printing
      the error trace stack. This is not an issue when things are working, but
      if we could catch those exceptions and crash the program, it would make
      detecting and debugging heaps much simpler.
"""

import asyncio
import logging
import math
import time
from typing import List, Optional, Tuple

import katsdpsigproc
import katsdpsigproc.abc
import katsdpsigproc.accel
import katsdpsigproc.resource
import numpy as np
import spead2
from aiokatcp import DeviceServer

from .. import DESCRIPTOR_TASK_NAME, GPU_PROC_TASK_NAME, RECV_TASK_NAME, SEND_TASK_NAME, __version__
from .. import recv as base_recv
from ..monitor import Monitor
from ..ringbuffer import ChunkRingbuffer
from . import recv
from .correlation import CorrelationTemplate
from .xsend import XSend, make_stream

logger = logging.getLogger(__name__)


class QueueItem:
    """
    Object to enable communication and synchronisation between different functions in the XBEngine object.

    This queue item contains a buffer of preallocated GPU memory. This memory
    is reused many times in the processing functions to prevent unecessary
    allocations. The item also contains a list of events. Before accessing the
    data in the buffer, the user needs to ensure that the events have all been
    completed.
    """

    def __init__(self, buffer_device: katsdpsigproc.accel.DeviceArray, timestamp: int = 0) -> None:
        self.reset(timestamp)
        self.buffer_device = buffer_device

    def reset(self, timestamp: int = 0) -> None:
        """Reset the timestamp and events."""
        self.timestamp = timestamp
        self.events: List[katsdpsigproc.abc.AbstractEvent] = []
        # Need to reset chunk

    def add_event(self, event: katsdpsigproc.abc.AbstractEvent) -> None:
        """Add an event to the list of events in the QueueItem."""
        self.events.append(event)

    async def async_wait_for_events(self) -> None:
        """Wait for all events on the list of events to be comlete."""
        await katsdpsigproc.resource.async_wait_for_events(self.events)


class RxQueueItem(QueueItem):
    """
    Extension of the QueueItem to also store a chunk reference.

    The RxQueueItem between the sender and the gpu proc loops need to also
    store a reference to the chunk that data in the GPU buffer was copied from.
    This allows the gpu proc loop to hand the chunk back to the receiver once
    the copy is complete to reuse resources.
    """

    def reset(self, timestamp: int = 0) -> None:
        """Reset the timestamp, events and chunk."""
        super().reset(timestamp=timestamp)
        self.chunk: Optional[recv.Chunk] = None


class XBEngine(DeviceServer):
    r"""GPU XB-Engine pipeline.

    Currently the B-Engine functionality has not been added. This class currently
    only creates an X-Engine pipeline.

    This pipeline encompasses receiving SPEAD heaps from F-Engines, sending them
    to the GPU for processing and then sending them back out on the network.

    The X-Engine processing is performed across three different async_methods.
    Data is passed between these items using :class:`asyncio.Queue`\s. The three
    processing functions are as follows:

      1. :func:`_receiver_loop` - Receive chunks from network and initiate
         transfer to GPU.
      2. :func:`_gpu_proc_loop` - Perform the correlation operation.
      3. :func:`_sender_loop` - Transfer correlated data to system RAM and then
         send it out on the network.

    There is also a seperate function for sending descriptors onto the network.

    Items passed between queues may still have GPU operations in progress. Each
    item stores a list of events that can be used to determine if a GPU
    operation is complete.

    In order to reduce the load on the main thread, received data is collected
    into chunks. A chunk consists of multiple batches of F-Engine heaps where a
    batch is a collection of heaps from all F-Engine with the same timestamp.

    This class allows for different types of transports to be used for the
    sender and receiver code. These transports allow for in-process unit tests
    to be created that do not require access to the network.

    The initialiser allocates all memory buffers to be used during the lifetime
    of the XBEngine object. These buffers are continuously reused to ensure
    memory use remains constrained. It does not specify the transports to be
    used. These need to be specified by the ``add_*_receiver_transport()`` and
    the ``add_*_sender_transport()`` functions provided in this class.

    .. todo::

      A lot of the sensors are common to both the F- and X-engines. It may be
      worth investigating some kind of abstract base class for engines to build
      on top of.

    Parameters
    ----------
    katcp_host
        Hostname or IP on which to listen for KATCP C&M connections.
    katcp_port
        Network port on which to listen for KATCP C&M connections.
    adc_sample_rate_hz
        Sample rate of the digitisers in the current array. This value is
        required to calculate the packet spacing of the output heaps. If it is
        set incorrectly, the packet spacing could be too large causing the
        pipeline to stall as heaps queue at the sender faster than they are
        sent.
    send_rate_factor
        Configure the SPEAD2 sender with a rate proportional to this factor.
        This value is intended to dictate a data transmission rate slightly
        higher/faster than the ADC rate.
        NOTE:

        - A factor of zero (0) tells the sender to transmit as fast as
          possible.
    n_ants
        The number of antennas to be correlated.
    n_channels_total
        The total number of frequency channels out of the F-Engine.
    n_channels_per_stream
        The number of frequency channels contained per stream.
    n_samples_between_spectra
        The number of samples between frequency spectra received.
    n_spectra_per_heap
        The number of time samples received per frequency channel.
    sample_bits
        The number of bits per sample. Only 8 bits is supported at the moment.
    heap_accumulation_threshold
        The number of consecutive heaps to accumulate. This value is used to
        determine the dump rate.
    channel_offset_value
        The index of the first channel in the subset of channels processed by
        this XB-Engine. Used to set the value in the XB-Engine output heaps for
        spectrum reassembly by the downstream receiver.
    src
        Endpoint for the incoming data.
    src_interface
        IP address of the network device to use for input.
    src_ibv
        Use ibverbs for input.
    src_affinity
        Specific CPU core to assign the RX stream processing thread to.
    src_comp_vector
        Completion vector for source stream, or -1 for polling.
        See :class:`spead2.recv.UdpIbvConfig` for further information.
    src_buffer
        The size of the network receive buffer.
    heaps_per_fengine_per_chunk
        The number of consecutive batches to store in the same chunk. The higher
        this value is, the more GPU and system RAM is allocated, the lower,
        the more work the Python processing thread is required to do.
    rx_reorder_tol
        Maximum tolerance for jitter between received packets, as a time
        expressed in ADC sample ticks.
    monitor
        :class:`Monitor` to use for generating multiple :class:`~asyncio.Queue`
        objects needed to communicate between functions, and handling basic
        reporting for :class:`~asyncio.Queue` sizes and events.
    context
        Device context for katsdpsigproc. It must be a CUDA device.
    """

    VERSION = "katgpucbf-xbgpu-icd-0.1"
    BUILD_STATE = __version__

    def __init__(
        self,
        *,
        katcp_host: str,
        katcp_port: int,
        adc_sample_rate_hz: float,
        send_rate_factor: float,
        n_ants: int,
        n_channels_total: int,
        n_channels_per_stream: int,
        n_samples_between_spectra: int,
        n_spectra_per_heap: int,
        sample_bits: int,
        heap_accumulation_threshold: int,
        channel_offset_value: int,
        src: Tuple[str, int],
        src_interface: str,
        src_ibv: bool,
        src_affinity: int,
        src_comp_vector: int,
        src_buffer: int,
        heaps_per_fengine_per_chunk: int,  # Used for GPU memory tuning
        rx_reorder_tol: int,
        monitor: Monitor,
        context: katsdpsigproc.abc.AbstractContext,
    ):
        super(XBEngine, self).__init__(katcp_host, katcp_port)

        if sample_bits != 8:
            raise ValueError("sample_bits must equal 8 - no other values supported at the moment.")

        if channel_offset_value % n_channels_per_stream != 0:
            raise ValueError("channel_offset must be an integer multiple of n_channels_per_stream")

        # Array configuration parameters
        self.adc_sample_rate_hz = adc_sample_rate_hz
        self.send_rate_factor = send_rate_factor
        self.heap_accumulation_threshold = heap_accumulation_threshold
        self.n_ants = n_ants
        self.n_channels_total = n_channels_total
        self.n_channels_per_stream = n_channels_per_stream
        self.n_spectra_per_heap = n_spectra_per_heap
        self.sample_bits = sample_bits
        self.n_samples_between_spectra = n_samples_between_spectra

        self._src = src
        self._src_interface = src_interface
        self._src_ibv = src_ibv
        self._src_buffer = src_buffer
        self._src_comp_vector = src_comp_vector

        # NOTE: The n_rx_items and n_tx_items each wrap a GPU buffer. Setting
        # these values too high results in too much GPU memory being consumed.
        # There needs to be enough of them that the different processing
        # functions do not get starved waiting for items. The low single digits
        # is suitable. n_free_chunks wraps buffer in system RAM. This can be
        # set quite high as there is much more system RAM than GPU RAM. It
        # should be higher than max_active_chunks.
        # These values are not configurable as they have been acceptable for
        # most tests cases up until now. If the pipeline starts bottlenecking,
        # then maybe look at increasing these values.
        n_rx_items = 3  # Too high means too much GPU memory gets allocated
        n_tx_items = 2

        # Multiply this _step by 2 to account for dropping half of the
        # spectrum due to symmetric properties of the Fourier Transform. While
        # we can workout the timestamp_step from other parameters that
        # configure the receiver, we pass it as a seperate argument to the
        # reciever for cases where the n_channels_per_stream changes across
        # streams (likely for non-power-of-two array sizes).
        self.rx_heap_timestamp_step = self.n_samples_between_spectra * self.n_spectra_per_heap

        self.timestamp_increment_per_accumulation = self.heap_accumulation_threshold * self.rx_heap_timestamp_step

        # Sets the number of batches of heaps to store per chunk
        self.heaps_per_fengine_per_chunk = heaps_per_fengine_per_chunk
        self.max_active_chunks: int = (
            math.ceil(rx_reorder_tol / self.rx_heap_timestamp_step / self.heaps_per_fengine_per_chunk) + 1
        )
        n_free_chunks: int = self.max_active_chunks + 8  # TODO: Abstract this 'naked' constant
        self.channel_offset_value = channel_offset_value

        # False if no transport has been added, true otherwise.
        self.tx_transport_added = False

        self.monitor = monitor
<<<<<<< HEAD
        self.ringbuffer = ChunkRingbuffer(
            n_free_chunks, name="recv_ringbuffer", task_name=RECV_TASK_NAME, monitor=monitor
=======

        # The receiver_stream object has no attached
        # transport yet and will not function until one of the
        # add_*_receiver_transport() functions has been called.
        data_ringbuffer = ChunkRingbuffer(
            self.max_active_chunks, name="recv_data_ringbuffer", task_name=RECV_TASK_NAME, monitor=monitor
        )
        free_ringbuffer = ChunkRingbuffer(
            n_free_chunks, name="recv_free_ringbuffer", task_name=RECV_TASK_NAME, monitor=monitor
>>>>>>> 3881b6d7
        )
        layout = recv.Layout(
            n_ants=self.n_ants,
            n_channels_per_stream=self.n_channels_per_stream,
            n_spectra_per_heap=self.n_spectra_per_heap,
            sample_bits=self.sample_bits,
            timestamp_step=self.rx_heap_timestamp_step,
            heaps_per_fengine_per_chunk=self.heaps_per_fengine_per_chunk,
        )
        self.receiver_stream = recv.make_stream(
            layout=layout,
            data_ringbuffer=data_ringbuffer,
            free_ringbuffer=free_ringbuffer,
            src_affinity=src_affinity,
            max_active_chunks=self.max_active_chunks,
        )

        self.context = context

        # A command queue is the OpenCL name for a CUDA stream. An abstract
        # command queue can either be implemented as an OpenCL command queue or
        # a CUDA stream depending on the context.
        self._upload_command_queue = self.context.create_command_queue()
        self._proc_command_queue = self.context.create_command_queue()
        self._download_command_queue = self.context.create_command_queue()

        correlation_template = CorrelationTemplate(
            self.context,
            n_ants=self.n_ants,
            n_channels=self.n_channels_per_stream,
            n_spectra_per_heap=self.n_spectra_per_heap,
        )
        self.correlation = correlation_template.instantiate(
            self._proc_command_queue, n_batches=heaps_per_fengine_per_chunk
        )

        # These queues are extended in the monitor class, allowing for the
        # monitor to track the number of items on each queue.
        # * The _rx_item_queue passes items from the _receiver_loop function to
        #   the _gpu_proc_loop function.
        # * The _tx_item_queue passes items from the _gpu_proc_loop to the
        #   _sender_loop function.
        # Once the destination function is finished with an item, it will pass
        # it back to the corresponding _(rx/tx)_free_item_queue to ensure that
        # all allocated buffers are in continuous circulation.
        self._rx_item_queue: asyncio.Queue[Optional[RxQueueItem]] = self.monitor.make_queue("rx_item_queue", n_rx_items)
        self._rx_free_item_queue: asyncio.Queue[RxQueueItem] = self.monitor.make_queue("rx_free_item_queue", n_rx_items)
        self._tx_item_queue: asyncio.Queue[Optional[QueueItem]] = self.monitor.make_queue("tx_item_queue", n_tx_items)
        self._tx_free_item_queue: asyncio.Queue[QueueItem] = self.monitor.make_queue("tx_free_item_queue", n_tx_items)

        for _ in range(n_rx_items):
            buffer_device = katsdpsigproc.accel.DeviceArray(
                self.context,
                self.correlation.slots["in_samples"].shape,  # type: ignore
                self.correlation.slots["in_samples"].dtype,  # type: ignore
            )
            rx_item = RxQueueItem(buffer_device)
            self._rx_free_item_queue.put_nowait(rx_item)

        for _ in range(n_tx_items):
            buffer_device = katsdpsigproc.accel.DeviceArray(
                self.context,
                self.correlation.slots["out_visibilities"].shape,  # type: ignore
                self.correlation.slots["out_visibilities"].dtype,  # type: ignore
            )
            tx_item = QueueItem(buffer_device)
            self._tx_free_item_queue.put_nowait(tx_item)

        for _ in range(n_free_chunks):
            buf = katsdpsigproc.accel.HostArray(
                self.correlation.slots["in_samples"].shape,  # type: ignore
                self.correlation.slots["in_samples"].dtype,  # type: ignore
                context=self.context,
            )
            present = np.zeros(n_ants * self.heaps_per_fengine_per_chunk, np.uint8)
            chunk = recv.Chunk(data=buf, present=present)
            self.receiver_stream.add_free_chunk(chunk)

    def add_udp_sender_transport(
        self,
        dest_ip: str,
        dest_port: int,
        interface_ip: str,
        ttl: int,
        thread_affinity: int,
        comp_vector: int,
        packet_payload: int,
        use_ibv: bool = True,
    ) -> None:
        """
        Add a UDP transport to the sender.

        If indicated (use_ibv), the sender will transmit UDP packets out of the
        specified interface using the ibverbs library to offload processing
        from the CPU.

        The UdpIbvStream is intended for use in production, and the UdpStream
        for local testing on a suitable machine.

        Parameters
        ----------
        dest_ip
            multicast IP address of destination data
        dest_port
            Port of transmitted data
        interface_ip
            IP address of interface to trasnmit data on.
        ttl
            Time to live for the output multicast packets.
        thread_affinity
            The sender creates its own thread to run in the background
            transmitting data. It is bound to the CPU core specified here.
        comp_vector
            Completion vector for transmission, or -1 for polling.
            See :class:`spead2.send.UdpIbvConfig` for further information.
        use_ibv
            Use spead2's ibverbs transport for data transmission.
        packet_payload
            Size in bytes for output packets (baseline correlation products
            payload only, headers and padding are then added to this).
        """
        if self.tx_transport_added is True:
            raise AttributeError("Transport for sending data has already been set.")

        # NOTE: This value staggers the send so that packets within a heap are
        # transmitted onto the network across the entire time between dumps.
        # Care needs to be taken to ensure that this rate is not set too high.
        # If it is too high, the entire pipeline will stall needlessly waiting
        # for packets to be transmitted too slowly.
        self.dump_interval_s: float = self.timestamp_increment_per_accumulation / self.adc_sample_rate_hz

        self.send_stream = XSend(
            n_ants=self.n_ants,
            n_channels=self.n_channels_total,
            n_channels_per_stream=self.n_channels_per_stream,
            dump_interval_s=self.dump_interval_s,
            send_rate_factor=self.send_rate_factor,
            channel_offset=self.channel_offset_value,  # Arbitrary for now - depends on F-Engine stream
            context=self.context,
            packet_payload=packet_payload,
            stream_factory=lambda stream_config, buffers: make_stream(
                dest_ip=dest_ip,
                dest_port=dest_port,
                interface_ip=interface_ip,
                ttl=ttl,
                use_ibv=use_ibv,
                affinity=thread_affinity,
                comp_vector=comp_vector,
                stream_config=stream_config,
                buffers=buffers,
            ),
        )

        self.tx_transport_added = True

    def add_inproc_sender_transport(self, queue: spead2.InprocQueue) -> None:
        """
        Add the inproc transport to the sender.

        The sender will send heaps out on an InprocQueue. This transport is
        intended to be used for testing purposes.

        Parameters
        ----------
        queue
            SPEAD2 inproc queue to send heaps to.
        """
        if self.tx_transport_added is True:
            raise AttributeError("Transport for sending data has already been set.")
        self.tx_transport_added = True

        # For the inproc transport this value is set very low as the dump rate
        # does affect performance for an inproc queue and a high dump rate just
        # makes the unit tests take very long to run.
        self.dump_interval_s = 0

        self.send_stream = XSend(
            n_ants=self.n_ants,
            n_channels=self.n_channels_total,
            n_channels_per_stream=self.n_channels_per_stream,
            dump_interval_s=self.dump_interval_s,
            send_rate_factor=self.send_rate_factor,
            channel_offset=self.channel_offset_value,  # Arbitrary for now - depends on F-Engine stream
            context=self.context,
            stream_factory=lambda stream_config, buffers: spead2.send.asyncio.InprocStream(
                spead2.ThreadPool(), [queue], stream_config
            ),
        )

    async def _receiver_loop(self) -> None:
        """
        Receive heaps off of the network in a continuous loop.

        This function does the following:
        1. Wait for a chunk to be assembled on the receiver.
        2. Get a free rx item off of the _rx_free_item_queue.
        3. Initiate the transfer of the chunk from system memory to the buffer
           in GPU RAM that belongs to the rx_item.
        4. Place the rx_item on _rx_item_queue so that it can be processed downstream.

        The above steps are performed in a loop until there are no more chunks to assembled.
        """
        async for chunk in recv.recv_chunks(self.receiver_stream):
            timestamp = chunk.chunk_id * self.rx_heap_timestamp_step * self.heaps_per_fengine_per_chunk

            # Get a free rx_item that will contain the GPU buffer to which the
            # received chunk will be transferred.
            item = await self._rx_free_item_queue.get()
            item.timestamp += timestamp
            item.chunk = chunk

            # Initiate transfer from received chunk to rx_item buffer.
            # First wait for asynchronous GPU work on the buffer.
            self._upload_command_queue.enqueue_wait_for_events(item.events)
            item.buffer_device.set_async(self._upload_command_queue, chunk.data)
            item.add_event(self._upload_command_queue.enqueue_marker())

            # Give the received item to the _gpu_proc_loop function.
            await self._rx_item_queue.put(item)

        # spead2 will (eventually) indicate that there are no chunks to async-for through
        logger.debug("_receiver_loop completed")
        self._rx_item_queue.put_nowait(None)

    async def _gpu_proc_loop(self) -> None:
        """
        Perform all GPU processing of received data in a continuous loop.

        This function performs the following steps:
        1. Retrieve an rx_item from the _rx_item_queue
        2.1 Apply the correlation kernel to small subsets of the data
            until all the data has been processed.1
        2.2 If sufficient correlations have occured, transfer the correlated
            data to a tx_item, pass the tx_item to the _tx_item_queue and get a
            new item from the _tx_free_item_queue.

        The ratio of rx_items to tx_items is not one to one. There are expected
        to be many more rx_items in for every tx_item out.

        The above steps are performed in a loop until the running flag is set
        to false.

        .. todo::

            Add B-Engine processing in this function.
        """
        tx_item = await self._tx_free_item_queue.get()
        await tx_item.async_wait_for_events()

        # NOTE: The very first heap sent out the X-Engine will have a timestamp
        # of zero which is meaningless, every other heap will have the correct
        # timestamp.
        tx_item.timestamp = 0
        self.correlation.bind(out_visibilities=tx_item.buffer_device)
        self.correlation.zero_visibilities()

        while True:
            # Get item from the receiver function.
            # - Wait for the HtoD transfers to complete, then
            # - Give the chunk back to the receiver for reuse.
            rx_item = await self._rx_item_queue.get()
            if rx_item is None:
                break
            await rx_item.async_wait_for_events()
            current_timestamp = rx_item.timestamp

            # If we don't return the chunk to the stream, eventually no more
            # data can be received.
            assert rx_item.chunk is not None  # mypy doesn't like the fact that the chunk is "optional".
            self.receiver_stream.add_free_chunk(rx_item.chunk)

            self.correlation.bind(in_samples=rx_item.buffer_device)
            # The correlation kernel does not have the concept of a batch at
            # this stage, so the kernel needs to be run on each different batch
            # in the chunk.
            self.correlation.first_batch = 0
            for i in range(self.heaps_per_fengine_per_chunk):
                self.correlation.last_batch = i + 1

                # NOTE: The timestamp representing the end of an
                # accumulation does not necessarily line up with the chunk
                # timestamp. It will line up with a specific batch within a
                # chunk though, this is why this check has to happen for each
                # batch. This check is the equivalent of the MeerKAT SKARAB
                # X-Engine auto-resync logic.
                next_heap_timestamp = current_timestamp + self.rx_heap_timestamp_step
                if next_heap_timestamp % self.timestamp_increment_per_accumulation == 0:
                    self.correlation()
                    self.correlation.reduce()
                    tx_item.add_event(self._proc_command_queue.enqueue_marker())
                    await self._tx_item_queue.put(tx_item)

                    tx_item = await self._tx_free_item_queue.get()
                    await tx_item.async_wait_for_events()
                    tx_item.timestamp = next_heap_timestamp
                    self.correlation.bind(out_visibilities=tx_item.buffer_device)
                    self.correlation.zero_visibilities()
                    self.correlation.first_batch = i + 1

                current_timestamp += self.rx_heap_timestamp_step

            if self.correlation.first_batch < self.correlation.last_batch:
                self.correlation()
            proc_event = self._proc_command_queue.enqueue_marker()
            rx_item.reset()
            rx_item.add_event(proc_event)
            await self._rx_free_item_queue.put(rx_item)

        # When the stream is closed, if the sender loop is waiting for a tx item,
        # it will never exit. Upon receiving this NoneType, the sender_loop can
        # stop waiting and exit.
        logger.debug("_gpu_proc_loop completed")
        self._tx_item_queue.put_nowait(None)

    async def _sender_loop(self) -> None:
        """
        Send heaps to the network in a continuous loop.

        This function does the following:
        1. Get an item from the _tx_item_queue.
        2. Wait for all the events on this item to complete.
        3. Wait for an available heap buffer from the send_stream.
        4. Transfer the GPU buffer in the item to the heap buffer in system RAM.
        5. Wait for the transfer to complete.
        6. Transmit data in heap buffer out into the network.
        7. Place the tx_item on _tx_item_free_queue so that it can be reused.

        The above steps are performed in a loop until the running flag is set to false.

        NOTE: The transfer from the GPU to the heap buffer and the sending onto
        the network could be pipeline a bit better, but this is not really
        required in this loop as this whole process occurs at a much slower
        pace than the rest of the pipeline.
        """
        old_time_s = time.time()
        old_timestamp = 0

        while True:
            item = await self._tx_item_queue.get()
            if item is None:
                break
            await item.async_wait_for_events()

            buffer_wrapper = await self.send_stream.get_free_heap()

            # NOTE: We do not expect the time between dumps to be the same each
            # time as the time.time() function checks the wall time now, not
            # the actual time between timestamps. The difference between dump
            # timestamps is expected to be constant.
            new_time_s = time.time()
            time_difference_between_heaps_s = new_time_s - old_time_s

            logger.debug(
                "Current output heap timestamp: %#x, difference between timestamps: %#x, "
                "wall time between dumps %.2f s",
                item.timestamp,
                item.timestamp - old_timestamp,
                time_difference_between_heaps_s,
            )

            # NOTE: Not sure under which conditions that this would fail to
            # occur. Something funny would have to happen at the receiver.
            # This check is here pre-emptively - this issue has not been
            # detected (yet).
            if item.timestamp - old_timestamp != self.timestamp_increment_per_accumulation:
                logger.warning(
                    "Timestamp between heaps equal to %#x, expected %#x",
                    item.timestamp - old_timestamp,
                    self.timestamp_increment_per_accumulation,
                )

            # NOTE: As the output packets are rate limited in
            # such a way to match the dump rate, receiving data too quickly
            # will result in data bottlenecking at the sender, the pipeline
            # eventually stalling and the input buffer overflowing.
            if time_difference_between_heaps_s * 1.05 < self.dump_interval_s:
                logger.warning(
                    "Time between output heaps: %.2f which is less the expected %.2f. "
                    "If this warning occurs too often, the pipeline will stall "
                    "because the rate limited sender will not keep up with the input rate.",
                    time_difference_between_heaps_s,
                    self.dump_interval_s,
                )

            old_time_s = new_time_s
            old_timestamp = item.timestamp

            item.buffer_device.get_async(self._download_command_queue, buffer_wrapper.buffer)
            event = self._download_command_queue.enqueue_marker()
            await katsdpsigproc.resource.async_wait_for_events([event])

            self.send_stream.send_heap(item.timestamp, buffer_wrapper)

            item.reset()
            await self._tx_free_item_queue.put(item)

        await self.send_stream.send_stop_heap()
        logger.debug("_sender_loop completed")

    async def run_descriptors_loop(self, interval_s: float) -> None:
        """
        Send the Baseline Correlation Products descriptors every `interval_s` seconds.

        This function is not part of the main run function as we do not want it
        running during the unit tests.
        """
        while True:
            # Send the descriptor heap concurrently with the sleep, so that if
            # it takes a while (because there is data to send) it doesn't delay
            # the next iteration.
            await asyncio.gather(
                asyncio.sleep(interval_s),
                self.send_stream.send_descriptor_heap(),
            )

    async def request_capture_start(self, ctx) -> None:
        """Start transmission of this baseline-correlation-products stream."""
        self.send_stream.tx_enabled = True

    async def request_capture_stop(self, ctx) -> None:
        """Stop transmission of this baseline-correlation-products stream."""
        self.send_stream.tx_enabled = False

    async def start(self) -> None:
        """
        Launch all the different async functions required to run the X-Engine.

        These functions will loop forever and only exit once the XBEngine receives
        a SIGINT or SIGTERM.

        .. todo::

            Starting up of descriptor transmission is currently done in
            ``main.py``, it should be done here. For harmonious feng-shui.

        """
        base_recv.add_reader(
            self.receiver_stream,
            src=[
                self._src,
            ],
            interface=self._src_interface,
            ibv=self._src_ibv,
            comp_vector=self._src_comp_vector,
            buffer=self._src_buffer,
        )

        if self.tx_transport_added is not True:
            raise AttributeError("Transport for sending data has not yet been set.")

        self.add_service_task(asyncio.create_task(self._receiver_loop(), name=RECV_TASK_NAME))
        self.add_service_task(asyncio.create_task(self._gpu_proc_loop(), name=GPU_PROC_TASK_NAME))
        self.add_service_task(asyncio.create_task(self._sender_loop(), name=SEND_TASK_NAME))

        await super().start()

    async def on_stop(self) -> None:
        """
        Shut down processing when the device server is stopped.

        This is called by aiokatcp after closing the listening socket.
        """
        self.receiver_stream.stop()

        # If any of the tasks are already done then we had an exception, and
        # waiting for the rest may hang as the shutdown path won't proceed
        # neatly.
        if not any(task.done() for task in self.service_tasks):
            for task in self.service_tasks:
                if task.get_name() != DESCRIPTOR_TASK_NAME:
                    await task<|MERGE_RESOLUTION|>--- conflicted
+++ resolved
@@ -307,20 +307,12 @@
         self.tx_transport_added = False
 
         self.monitor = monitor
-<<<<<<< HEAD
-        self.ringbuffer = ChunkRingbuffer(
-            n_free_chunks, name="recv_ringbuffer", task_name=RECV_TASK_NAME, monitor=monitor
-=======
-
-        # The receiver_stream object has no attached
-        # transport yet and will not function until one of the
-        # add_*_receiver_transport() functions has been called.
+
         data_ringbuffer = ChunkRingbuffer(
             self.max_active_chunks, name="recv_data_ringbuffer", task_name=RECV_TASK_NAME, monitor=monitor
         )
         free_ringbuffer = ChunkRingbuffer(
             n_free_chunks, name="recv_free_ringbuffer", task_name=RECV_TASK_NAME, monitor=monitor
->>>>>>> 3881b6d7
         )
         layout = recv.Layout(
             n_ants=self.n_ants,
