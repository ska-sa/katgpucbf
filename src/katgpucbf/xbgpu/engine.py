--- conflicted
+++ resolved
@@ -641,16 +641,7 @@
            in GPU RAM that belongs to the rx_item.
         4. Place the rx_item on _rx_item_queue so that it can be processed downstream.
 
-<<<<<<< HEAD
         The above steps are performed in a loop until there are no more chunks to assembled.
-=======
-        The above steps are performed in a loop until the running flag is set to false.
-
-        TODO: If no data is being streamed and the running flag is set to
-        false, this function will be stuck waiting for the next chunk. Try find
-        a way to exit cleanly without adding to much additional logic to this
-        function.
->>>>>>> 7a82e708
         """
         # 2. Get complete chunks from the ringbuffer.
         async for chunk in recv.recv_chunks(self.receiver_stream):
@@ -707,16 +698,9 @@
         self.tensor_core_x_engine_core.bind(out_visibilities=tx_item.buffer_device)
         self.tensor_core_x_engine_core.zero_visibilities()
 
-<<<<<<< HEAD
         while True:
             # 2. Get item from receiver function - wait for the HtoD transfers to complete and then give the chunk back
             #  to the receiver for reuse.
-=======
-        while self.running:
-            # 2. Get item from receiver function - wait for the HtoD transfers
-            # to complete and then give the chunk back to the receiver for
-            # reuse.
->>>>>>> 7a82e708
             rx_item = await self._rx_item_queue.get()
             if rx_item is None:
                 break
@@ -784,18 +768,10 @@
                 # 4. Increment batch timestamp.
                 current_timestamp += self.rx_heap_timestamp_step
 
-<<<<<<< HEAD
         # 6. When the stream is closed, if the sender loop is waiting for a tx item, it will never exit.
         #    Upon receiving this NoneType, the sender_loop can stop waiting and exit.
         logger.debug("_gpu_proc_loop completed")
         self._tx_item_queue.put_nowait(None)
-=======
-        # 6. When the stream is closed, if the sender loop is waiting for a tx
-        # item, it will never exit. This function puts the current tx_item on
-        # the queue. The sender_loop can then stop waiting upon receiving this
-        # and exit.
-        await self._tx_item_queue.put(tx_item)
->>>>>>> 7a82e708
 
     async def _sender_loop(self):
         """
@@ -820,14 +796,8 @@
         old_time_s = time.time()
         old_timestamp = 0
 
-<<<<<<< HEAD
         while True:
             # 1. Get the item to transfer and wait for all GPU events to finish before continuing
-=======
-        while self.running:
-            # 1. Get the item to transfer and wait for all GPU events to finish
-            # before continuing
->>>>>>> 7a82e708
             item = await self._tx_item_queue.get()
             if item is None:
                 break
@@ -936,14 +906,7 @@
         """
         Shut down processing when the device server is stopped.
 
-<<<<<<< HEAD
         This is called by aiokatcp after closing the listening socket.
-=======
-        NOTE 1: This function may not be working correctly. If you have trouble
-        closing the tasks, it may be worth re-evaluating this function.
-        NOTE 2: The descriptors loop function is not launched by the run()
-        function. It is the user's responsibility to stop that function.
->>>>>>> 7a82e708
         """
         self.receiver_stream.stop()
 
