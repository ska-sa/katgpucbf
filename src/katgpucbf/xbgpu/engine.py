--- conflicted
+++ resolved
@@ -260,7 +260,7 @@
         correlation_template = CorrelationTemplate(
             context=context,
             n_ants=engine.n_ants,
-            n_channels=engine.n_channels_per_stream,
+            n_channels=engine.n_channels_per_substream,
             n_spectra_per_heap=engine.src_layout.n_spectra_per_heap,
         )
         self.correlation = correlation_template.instantiate(
@@ -279,7 +279,7 @@
             output_name=output.name,
             n_ants=engine.n_ants,
             n_channels=engine.n_channels_total,
-            n_channels_per_stream=engine.n_channels_per_stream,
+            n_channels_per_substream=engine.n_channels_per_substream,
             dump_interval_s=self.dump_interval_s,
             send_rate_factor=engine.send_rate_factor,
             channel_offset=engine.channel_offset_value,
@@ -311,7 +311,7 @@
                 f"{self.output.name}.chan-range",
                 "The range of channels processed by this X-engine, inclusive",
                 default=f"({self.engine.channel_offset_value},"
-                f"{self.engine.channel_offset_value + self.engine.n_channels_per_stream - 1})",
+                f"{self.engine.channel_offset_value + self.engine.n_channels_per_substream - 1})",
                 initial_status=aiokatcp.Sensor.Status.NOMINAL,
             )
         )
@@ -714,12 +714,8 @@
         self.adc_sample_rate_hz = adc_sample_rate_hz
         self.time_converter = TimeConverter(sync_epoch, adc_sample_rate_hz)
         self.n_ants = n_ants
-<<<<<<< HEAD
         self.n_channels_total = n_channels_total
-        self.n_channels_per_stream = n_channels_per_stream
-=======
         self.n_channels_per_substream = n_channels_per_substream
->>>>>>> 1bfa5b79
         self.sample_bits = sample_bits
         self.channel_offset_value = channel_offset_value
 
@@ -739,28 +735,12 @@
 
         self.monitor = monitor
 
-<<<<<<< HEAD
-=======
-        # NOTE: The n_rx_items and n_tx_items each wrap a GPU buffer. Setting
-        # these values too high results in too much GPU memory being consumed.
-        # There needs to be enough of them that the different processing
-        # functions do not get starved waiting for items. The low single digits
-        # is suitable. n_free_chunks wraps buffer in system RAM. This can be
-        # set quite high as there is much more system RAM than GPU RAM. It
-        # should be higher than max_active_chunks.
-        # These values are not configurable as they have been acceptable for
-        # most tests cases up until now. If the pipeline starts bottlenecking,
-        # then maybe look at increasing these values.
-        n_rx_items = 3  # Too high means too much GPU memory gets allocated
-        n_tx_items = 2
-
         # Multiply this _step by 2 to account for dropping half of the
         # spectrum due to symmetric properties of the Fourier Transform. While
         # we can workout the timestamp_step from other parameters that
         # configure the receiver, we pass it as a seperate argument to the
         # reciever for cases where the n_channels_per_substream changes across
         # streams (likely for non-power-of-two array sizes).
->>>>>>> 1bfa5b79
         self.rx_heap_timestamp_step = n_samples_between_spectra * n_spectra_per_heap
 
         self.populate_sensors(
@@ -819,7 +799,6 @@
         # A command queue is the OpenCL name for a CUDA stream. An abstract
         # command queue can either be implemented as an OpenCL command queue or
         # a CUDA stream depending on the context.
-<<<<<<< HEAD
         self._upload_command_queue = context.create_command_queue()
 
         # This queue is extended in the monitor class, allowing for the
@@ -832,26 +811,12 @@
         # NOTE: Too high means too much GPU memory gets allocate
         self._rx_free_item_queue: asyncio.Queue[RxQueueItem] = monitor.make_queue(
             "rx_free_item_queue", DEFAULT_N_RX_ITEMS
-=======
-        self._upload_command_queue = self.context.create_command_queue()
-        self._proc_command_queue = self.context.create_command_queue()
-        self._download_command_queue = self.context.create_command_queue()
-
-        correlation_template = CorrelationTemplate(
-            self.context,
-            n_ants=n_ants,
-            n_channels=n_channels_per_substream,
-            n_spectra_per_heap=n_spectra_per_heap,
-        )
-        self.correlation = correlation_template.instantiate(
-            self._proc_command_queue, n_batches=heaps_per_fengine_per_chunk
->>>>>>> 1bfa5b79
         )
 
         rx_data_shape = (
             heaps_per_fengine_per_chunk,
             n_ants,
-            n_channels_per_stream,
+            n_channels_per_substream,
             n_spectra_per_heap,
             N_POLS,
             COMPLEX,
@@ -869,54 +834,8 @@
             chunk = recv.Chunk(data=buf, present=present, sink=self.receiver_stream)
             chunk.recycle()  # Make available to the stream
 
-<<<<<<< HEAD
     def populate_sensors(self, sensors: aiokatcp.SensorSet, rx_sensor_timeout: float) -> None:
         """Define the sensors for an XBEngine."""
-=======
-        # NOTE: This value staggers the send so that packets within a heap are
-        # transmitted onto the network across the entire time between dumps.
-        # Care needs to be taken to ensure that this rate is not set too high.
-        # If it is too high, the entire pipeline will stall needlessly waiting
-        # for packets to be transmitted too slowly.
-        self.dump_interval_s: float = self.timestamp_increment_per_accumulation / adc_sample_rate_hz
-
-        self.send_stream = XSend(
-            n_ants=n_ants,
-            n_channels=n_channels_total,
-            n_channels_per_substream=n_channels_per_substream,
-            dump_interval_s=self.dump_interval_s,
-            send_rate_factor=send_rate_factor,
-            channel_offset=self.channel_offset_value,  # Arbitrary for now - depends on F-Engine stream
-            context=self.context,
-            packet_payload=dst_packet_payload,
-            stream_factory=lambda stream_config, buffers: make_stream(
-                dest_ip=outputs[0].dst.host,
-                dest_port=outputs[0].dst.port,
-                interface_ip=dst_interface,
-                ttl=dst_ttl,
-                use_ibv=dst_ibv,
-                affinity=dst_affinity,
-                comp_vector=dst_comp_vector,
-                stream_config=stream_config,
-                buffers=buffers,
-            ),
-            tx_enabled=self._init_tx_enabled,
-        )
-
-    def populate_sensors(self, sensors: aiokatcp.SensorSet, rx_sensor_timeout: float) -> None:
-        """Define the sensors for an XBEngine."""
-        # Static sensors
-        sensors.add(
-            aiokatcp.Sensor(
-                str,
-                "chan-range",
-                "The range of channels processed by this XB-engine, inclusive",
-                default=f"({self.channel_offset_value},"
-                f"{self.channel_offset_value + self.n_channels_per_substream - 1})",
-                initial_status=aiokatcp.Sensor.Status.NOMINAL,
-            )
-        )
->>>>>>> 1bfa5b79
         # Dynamic sensors
         for sensor in recv.make_sensors(rx_sensor_timeout).values():
             sensors.add(sensor)
