--- conflicted
+++ resolved
@@ -117,21 +117,7 @@
             )
 
         # 5. Compile the kernel
-<<<<<<< HEAD
-        program = accel.build(
-            context,
-            "kernels/tensor_core_correlation_kernel.mako",
-            {
-                "n_ants_per_block": self._n_ants_per_block,
-                "n_ants": self.n_ants,
-                "sample_bitwidth": self._sample_bitwidth,
-                "n_channels": self.n_channels,
-                "n_polarisations": N_POLS,
-                "n_spectra_per_heap": self.n_spectra_per_heap,
-                "n_baselines": self.n_baselines,
-            },
-            extra_dirs=[pkg_resources.resource_filename(__name__, "")],
-=======
+
         with importlib.resources.path("katgpucbf.xbgpu", "kernels") as kernels:
             source = (kernels / "tensor_core_correlation_kernel.cu").read_text()
         program = context.compile(
@@ -142,9 +128,8 @@
                 f"-DNR_BITS={self._sample_bitwidth}",
                 f"-DNR_CHANNELS={self.n_channels}",
                 f"-DNR_SAMPLES_PER_CHANNEL={self.n_spectra_per_heap}",
-                f"-DNR_POLARIZATIONS={self.n_polarisations}",
+                f"-DNR_POLARIZATIONS={N_POLS}",
             ],
->>>>>>> bc971d92
         )
         self.kernel = program.get_kernel("correlate")
 
