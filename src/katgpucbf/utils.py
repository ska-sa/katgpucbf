--- conflicted
+++ resolved
@@ -27,12 +27,8 @@
 
 import aiokatcp
 
-<<<<<<< HEAD
-from . import TIME_SYNC_TASK_NAME
+from . import MIN_SENSOR_UPDATE_PERIOD, TIME_SYNC_TASK_NAME
 from .endpoint import endpoint_list_parser
-=======
-from . import MIN_SENSOR_UPDATE_PERIOD, TIME_SYNC_TASK_NAME
->>>>>>> 9ec37244
 
 _T = TypeVar("_T")
 
