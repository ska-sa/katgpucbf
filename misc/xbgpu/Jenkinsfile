--- conflicted
+++ resolved
@@ -89,7 +89,6 @@
     stage('Install katxgpu package') {
       steps {
         sh 'rm /usr/bin/python && ln -s /usr/bin/python3 /usr/bin/python'//Hack to force python 3 use. Not advisable in most situations.
-<<<<<<< HEAD
         sh 'pip3 install .'
       }
     }
@@ -131,13 +130,6 @@
       }
     }
 
-=======
-        sh 'pip3 install -e .'
-        sh 'pip3 install -e .' //Have to install twice for some reason or else something does not link properly - not sure what the reason for this is. A ticket is open to investigate this.
-      }
-    }
-
->>>>>>> f331fbc4
     /* This stage actually runs pytest. Pytest has a number of flags that are
      * not required but make life easier:
      * 1. -n X: Launches X threads and runs the tests in parallel across
