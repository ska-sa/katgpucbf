default_language_version:
  python: python3.10

repos:
  - repo: https://github.com/pre-commit/pre-commit-hooks
    rev: v4.4.0
    hooks:
      - id: check-merge-conflict
      - id: check-shebang-scripts-are-executable
      - id: check-executables-have-shebangs
      - id: end-of-file-fixer
      - id: mixed-line-ending
        args: [--fix=lf]
      - id: no-commit-to-branch # without arguments, master/main will be protected.
      - id: trailing-whitespace
  - repo: https://github.com/psf/black
    rev: 23.7.0
    hooks:
      - id: black
  - repo: https://github.com/pycqa/isort
    rev: 5.12.0
    hooks:
      - id: isort
        name: isort
  - repo: https://github.com/PyCQA/flake8
    rev: 6.1.0
    hooks:
      - id: flake8
        additional_dependencies: [
          'flake8-bugbear==23.7.10',
          'pep8-naming==0.13.3'
        ]
  - repo: https://github.com/pycqa/pydocstyle
    rev: 6.3.0
    hooks:
      - id: pydocstyle
        exclude: 'setup.py|scratch/'  # Because complaining about docstrings here is annoying.
  - repo: https://github.com/pre-commit/mirrors-mypy
    rev: 'v1.4.1'
    hooks:
      - id: mypy
        # Passing filenames to mypy can do odd things. See
        # https://github.com/pre-commit/mirrors-mypy/issues/33.
        # mypy.ini determines the set of files that will actually be checked.
        pass_filenames: false
        # The pre-commit hook passes some options, but we set options in mypy.ini.
        args: []
        # The pre-commit hook only has python, not pyi.
        types: []
        types_or: [python, pyi]
        additional_dependencies: [
            'aiokatcp==1.7.0',
<<<<<<< HEAD
            'dask==2023.5.0',
            'katsdpsigproc==1.8.0',
=======
            'dask==2023.7.1',
            'katsdpsigproc==1.7.0',
>>>>>>> d5e6c3ef
            'katsdptelstate==0.13',
            'numpy==1.24.4',
            'pyparsing==3.0.9',
            'pytest==7.4.0',
            'spead2==3.12.0',
            'types-decorator==5.1.1',
            'types-docutils==0.18.1',
            'types-redis==4.6.0',
            'types-six==1.16.0',
        ]
  - repo: https://github.com/jazzband/pip-tools
    rev: 7.1.0
    hooks:
      - id: pip-compile
        name: pip-compile requirements.txt
        args:
          - --output-file=requirements.txt
          - --extra=gpu
          # Avoid putting extras in the output, so that it can be used for constraints
          - --strip-extras
          - setup.cfg
          - requirements.in
        files: '^(requirements\.(in|txt)|setup\.cfg)$'
      - id: pip-compile
        name: pip-compile requirements-dev.txt
        args:
          - --output-file=requirements-dev.txt
          - --extra=test
          - --extra=doc
          - --strip-extras
          - setup.cfg
          - requirements-dev.in
        files: '^(requirements(-dev)?\.(in|txt)|setup\.cfg)$'
      - id: pip-compile
        name: pip-compile qualification/requirements.txt
        args:
          - --output-file=qualification/requirements.txt
          - --extra=qualification
          - --strip-extras
          - setup.cfg
          - qualification/requirements.in
        files: '(.*requirements(-dev)?\.(in|txt)|^setup\.cfg)$'<|MERGE_RESOLUTION|>--- conflicted
+++ resolved
@@ -50,13 +50,8 @@
         types_or: [python, pyi]
         additional_dependencies: [
             'aiokatcp==1.7.0',
-<<<<<<< HEAD
-            'dask==2023.5.0',
+            'dask==2023.7.1',
             'katsdpsigproc==1.8.0',
-=======
-            'dask==2023.7.1',
-            'katsdpsigproc==1.7.0',
->>>>>>> d5e6c3ef
             'katsdptelstate==0.13',
             'numpy==1.24.4',
             'pyparsing==3.0.9',
