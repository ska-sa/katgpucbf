repos:
  - repo: https://github.com/pre-commit/pre-commit-hooks
    rev: v6.0.0
    hooks:
      - id: check-merge-conflict
      - id: check-shebang-scripts-are-executable
      - id: check-executables-have-shebangs
      - id: end-of-file-fixer
      - id: mixed-line-ending
        args: [--fix=lf]
      - id: no-commit-to-branch # without arguments, master/main will be protected.
      - id: trailing-whitespace
  - repo: https://github.com/astral-sh/ruff-pre-commit
    rev: v0.13.1
    hooks:
      - id: ruff-format
        types_or: [python, pyi]  # Prevent formatting notebooks
      - id: ruff-check
        types_or: [python, pyi]
  - repo: https://github.com/pre-commit/mirrors-mypy
    rev: 'v1.18.2'
    hooks:
      - id: mypy
        # Passing filenames to mypy can do odd things. See
        # https://github.com/pre-commit/mirrors-mypy/issues/33.
        # mypy.ini determines the set of files that will actually be checked.
        pass_filenames: false
        # The pre-commit hook passes some options, but we set options in mypy.ini.
        args: []
        # The pre-commit hook only has python, not pyi.
        types: []
        types_or: [python, pyi]
        additional_dependencies: [
            'aioconsole==0.8.1',
            'aiokatcp==2.2.0',
            'aiomonitor==0.7.1',
<<<<<<< HEAD
            'asyncssh==2.19.0',
            'dask==2025.3.0',
            'katcbf-vlbi-resample==0.2',
=======
            'asyncssh==2.21.0',
            'dask==2025.9.1',
>>>>>>> 12c54fba
            'katsdpsigproc==1.10.0',
            'katsdptelstate==1.0.0',
            'matplotlib==3.10.6',
            'numpy==2.3.3',
            'pandas-stubs==2.3.2.250827',
            'prometheus-client==0.23.1',
            'pyparsing==3.2.5',
            'pytest==8.4.2',
            'redis==6.4.0',  # Indirect dependency of katsdptelstate
            'spead2==4.4.0',
            'types-decorator==5.2.0.20250324',
            'types-docutils==0.21.0.20250809',
            'types-six==1.17.0.20250515',
            'typing-extensions==4.15.0',
        ]
  - repo: https://github.com/astral-sh/uv-pre-commit
    rev: 0.8.20
    hooks:
      - id: pip-compile
        name: pip-compile requirements.txt
        args:
          - --output-file=requirements.txt
          - --extra=gpu
          - --python-version=3.12
          - pyproject.toml
          - requirements.in
        files: '^(requirements\.(in|txt)|pyproject\.toml)$'
      - id: pip-compile
        name: pip-compile requirements-dev.txt
        args:
          - --output-file=requirements-dev.txt
          - --extra=test
          - --extra=doc
          - --python-version=3.12
          - pyproject.toml
          - requirements-dev.in
        files: '^(requirements(-dev)?\.(in|txt)|pyproject\.toml)$'
      - id: pip-compile
        name: pip-compile qualification/requirements.txt
        args:
          - --output-file=qualification/requirements.txt
          - --extra=qualification
          - --python-version=3.12
          - pyproject.toml
          - qualification/requirements.in
        files: '(.*requirements(-dev)?\.(in|txt)|pyproject\.toml)$'
      - id: pip-compile
        name: pip-compile scratch/benchmarks/requirements.txt
        args:
          - --output-file=scratch/benchmarks/requirements.txt
          - --python-version=3.12
          - scratch/benchmarks/requirements.in
        files: '(.*requirements(-dev)?\.(in|txt))$'<|MERGE_RESOLUTION|>--- conflicted
+++ resolved
@@ -34,14 +34,9 @@
             'aioconsole==0.8.1',
             'aiokatcp==2.2.0',
             'aiomonitor==0.7.1',
-<<<<<<< HEAD
-            'asyncssh==2.19.0',
-            'dask==2025.3.0',
-            'katcbf-vlbi-resample==0.2',
-=======
             'asyncssh==2.21.0',
             'dask==2025.9.1',
->>>>>>> 12c54fba
+            'katcbf-vlbi-resample==0.2',
             'katsdpsigproc==1.10.0',
             'katsdptelstate==1.0.0',
             'matplotlib==3.10.6',
