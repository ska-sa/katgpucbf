[mypy]
python_version = 3.8
ignore_missing_imports = True
<<<<<<< HEAD
files = src/katgpucbf, test
=======
files = src/katgpucbf, test
# TODO (NGC-256): these should eventually be fixed up to pass type checking.
exclude = src/katgpucbf/xbgpu/|test/xbgpu/
>>>>>>> 7fe19512
<|MERGE_RESOLUTION|>--- conflicted
+++ resolved
@@ -1,10 +1,6 @@
 [mypy]
 python_version = 3.8
 ignore_missing_imports = True
-<<<<<<< HEAD
-files = src/katgpucbf, test
-=======
 files = src/katgpucbf, test
 # TODO (NGC-256): these should eventually be fixed up to pass type checking.
-exclude = src/katgpucbf/xbgpu/|test/xbgpu/
->>>>>>> 7fe19512
+exclude = src/katgpucbf/xbgpu/|test/xbgpu/