--- conflicted
+++ resolved
@@ -131,14 +131,9 @@
 
 @pytest.fixture(
     scope="package",
-<<<<<<< HEAD
     params=[
         8192,
     ],
-    ids=["8k C"],
-=======
-    params=[8192],
->>>>>>> 6e2aa9e4
 )
 def n_channels(request):  # noqa: D401
     """Number of channels for the channeliser."""
@@ -147,14 +142,9 @@
 
 @pytest.fixture(
     scope="package",
-<<<<<<< HEAD
     params=[
         "l",
     ],
-    ids=["856M B"],
-=======
-    params=["l"],
->>>>>>> 6e2aa9e4
 )
 def band(request) -> str:  # noqa: D104
     """Band ID."""
@@ -214,7 +204,7 @@
 @pytest.fixture(scope="package")
 async def _correlator_config_and_description(
     pytestconfig, n_antennas: int, n_channels: int, n_dsims: int, band: str, int_time: float
-) -> Tuple[dict, str, str]:
+) -> Tuple[dict, dict]:
     # Adapted from `sim_correlator.py` but with logic for using multiple dsims
     # removed. For the time being, we're going to use a single dsim for
     # consistency with MeerKAT's qualification testing.
@@ -262,18 +252,25 @@
         "int_time": int_time,
     }
 
+    # The first three key/values are used for the traditional MeerKAT
+    # correlator mode string, the second three are used for a more complete
+    # correlator description in the final report.
+    # TODO: Update the key to be the actual parameter/fixture name
+    correlator_mode_config: Dict[str, str] = {
+        "antennas": str(n_antennas),
+        "channels": str(n_channels),
+        "bandwidth": f"{int(adc_sample_rate//1e6//2)}",
+        "band": f"{BANDS[band].long_name}",
+        "integration": str(int_time),
+        "dsims": str(n_dsims),
+    }
     long_description = (
         f"{n_antennas} antennas, {n_channels} channels, "
         f"{BANDS[band].long_name}-band, {int_time}s integrations, {n_dsims} dsims"
     )
     logger.info("Config for correlator generation: %s.", long_description)
 
-    short_description = (
-        f"{n_antennas*2}n A-{n_channels//1000}k C-"
-        f"{int(BANDS[band].adc_sample_rate//1e6//2)}M B-"
-        f"{int_time}s I-{n_dsims} D"
-    )
-    return config, long_description, short_description
+    return config, correlator_mode_config
 
 
 @pytest.fixture(scope="package")
@@ -283,15 +280,9 @@
 
 
 @pytest.fixture(scope="package")
-async def correlator_long_descr(_correlator_config_and_description: Tuple[dict, str, str]) -> str:
-    """Produce a brief human-readable description of the correlator config."""
+async def correlator_mode_config(_correlator_config_and_description: Tuple[dict, str, str]) -> str:
+    """Produce a brief dictionary of the correlator config."""
     return _correlator_config_and_description[1]
-
-
-@pytest.fixture(scope="package")
-async def correlator_short_descr(_correlator_config_and_description: Tuple[dict, str, str]) -> str:
-    """Produce a short key/value-type description of the correlator config."""
-    return _correlator_config_and_description[2]
 
 
 async def _get_git_version_conn(conn: aiokatcp.Client) -> str:
@@ -358,8 +349,7 @@
         pytestconfig,
         {
             "$report_type": "CorrelatorConfiguration",
-            "long_descr": correlator.long_descr,
-            "short_descr": correlator.short_descr,
+            "mode_config": correlator.mode_config,
             "uuid": str(correlator.uuid),
             "tasks": tasks,
         },
@@ -387,8 +377,7 @@
     host_config_querier: HostConfigQuerier,
     master_controller_client: aiokatcp.Client,
     correlator_config: dict,
-    correlator_long_descr: str,
-    correlator_short_descr: str,
+    correlator_mode_config: dict,
 ) -> AsyncGenerator[CorrelatorRemoteControl, None]:
     """Start a correlator using the SDP master controller.
 
@@ -420,8 +409,7 @@
             product_controller_host,
             product_controller_port,
             correlator_config,
-            correlator_long_descr,
-            correlator_short_descr,
+            correlator_mode_config,
         )
         await _report_correlator_config(pytestconfig, host_config_querier, remote_control, master_controller_client)
 
