--- conflicted
+++ resolved
@@ -387,9 +387,7 @@
         interface_address: str,
         use_ibv: bool = False,
     ) -> None:
-        if len(cores) != 2:
-            raise ValueError("cores must contain exactly two elements")
-        super().__init__(cbf, [stream_name], cores[0])
+        super().__init__(cbf, [stream_name], cores[-1])
 
         # Fill in extra sensors specific to baseline-correlation-products
         self.n_bls = cbf.init_sensors[f"{stream_name}.n-bls"].value
@@ -402,11 +400,7 @@
         self.stream = create_baseline_correlation_product_receive_stream(
             interface_address,
             multicast_endpoints=self.multicast_endpoints[0],
-<<<<<<< HEAD
-            core=cores[1],
-=======
-            cores=cores,
->>>>>>> 2d18f267
+            cores=cores[:-1],
             n_bls=self.n_bls,
             n_chans=self.n_chans,
             n_chans_per_substream=self.n_chans_per_substream,
