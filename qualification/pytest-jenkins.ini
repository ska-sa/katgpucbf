[pytest]
tester = Jenkins
asyncio_mode = auto
master_controller_host = cbf-mc.cbf.mkat.karoo.kat.ac.za
master_controller_port = 5001
prometheus_url = http://cbf-mc.cbf.mkat.karoo.kat.ac.za:9090
product_name = jenkins_qualification_cbf
interface = enp193s0np0
interface_gbps = 150
use_ibv = true
log_cli = true
log_cli_level = info
log_cli_format = %(asctime)s.%(msecs)03d  %(levelname)-8s %(name)s:%(filename)s:%(lineno)d %(message)s
addopts = --report-log=report.json
<<<<<<< HEAD
default_antennas = 16
max_antennas = 16
wideband_channels = 1024
=======
default_antennas = 24
max_antennas = 40
wideband_channels = 1024 4096 8192 32768
>>>>>>> 5bbdfb5b
narrowband_channels = 32768
narrowband_decimation = 8
bands = u l<|MERGE_RESOLUTION|>--- conflicted
+++ resolved
@@ -12,15 +12,9 @@
 log_cli_level = info
 log_cli_format = %(asctime)s.%(msecs)03d  %(levelname)-8s %(name)s:%(filename)s:%(lineno)d %(message)s
 addopts = --report-log=report.json
-<<<<<<< HEAD
 default_antennas = 16
 max_antennas = 16
 wideband_channels = 1024
-=======
-default_antennas = 24
-max_antennas = 40
-wideband_channels = 1024 4096 8192 32768
->>>>>>> 5bbdfb5b
 narrowband_channels = 32768
 narrowband_decimation = 8
 bands = u l