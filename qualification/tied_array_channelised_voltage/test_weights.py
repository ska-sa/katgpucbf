################################################################################
# Copyright (c) 2024, National Research Foundation (SARAO)
#
# Licensed under the BSD 3-Clause License (the "License"); you may not use
# this file except in compliance with the License. You may obtain a copy
# of the License at
#
#   https://opensource.org/licenses/BSD-3-Clause
#
# Unless required by applicable law or agreed to in writing, software
# distributed under the License is distributed on an "AS IS" BASIS,
# WITHOUT WARRANTIES OR CONDITIONS OF ANY KIND, either express or implied.
# See the License for the specific language governing permissions and
# limitations under the License.
################################################################################

"""Weights test."""

import numpy as np
import pytest
from pytest_check import check

from .. import CBFRemoteControl, TiedArrayChannelisedVoltageReceiver
from ..reporter import Reporter


@pytest.mark.requirements("CBF-REQ-0123")
async def test_weight_mapping(
    cbf: CBFRemoteControl,
    receive_tied_array_channelised_voltage: TiedArrayChannelisedVoltageReceiver,
    pdf_report: Reporter,
) -> None:
    """Test that each weight coefficient applies to the correct input.

    Verification method
    -------------------
    Verification by means of test. Configure the dsim with a tone in a random
    channel for each polarisation. For each input:

    - Set the ``?gain`` to 1 for that input and to zero for all other inputs.
    - Set one beam to use only that input, and all other beams to sum the remaining
      inputs.
    - Check that the tone is found in the correct channel of the chosen beam.
    - Check that the other beams all output zero.
    """
    receiver = receive_tied_array_channelised_voltage
    client = cbf.product_controller_client

    rng = np.random.default_rng()
    channels = rng.integers(1, receiver.n_chans, size=2)
<<<<<<< HEAD
    channel_width = receiver.bandwidth / receiver.n_chans
    freqs = receiver.centre_freq + (channels - receiver.n_chans / 2) * channel_width
=======
    freqs = receiver.channel_frequency(channels)
>>>>>>> 23d3a92e
    amplitude = 0.5  # Will probably saturate the PFB, but we don't care
    signals = f"cw({amplitude}, {freqs[0]}); cw({amplitude}, {freqs[1]});"

    pdf_report.step("Configure dsim with tones.")
    await cbf.dsim_clients[0].request("signals", signals)
    pdf_report.detail(f"Set dsim signals to {signals!r}.")

    rng = np.random.default_rng()
    for input_idx in range(receiver.n_inputs):
        input_label = receiver.input_labels[input_idx]
        channel = channels[input_idx % 2]
        pdf_report.step(f"Testing input {input_idx} ({input_label}).")
        await client.request("gain-all", "antenna-channelised-voltage", 0.0)
        await client.request("gain", "antenna-channelised-voltage", input_label, 1.0)
        pdf_report.detail(f"Set gain on {input_label} to 1.0, all others to 0.0.")
        candidate_beams = [i for i, source_indices in enumerate(receiver.source_indices) if input_idx in source_indices]
        assert candidate_beams, "No beam includes this input"
        test_beam = rng.choice(candidate_beams)
        test_beam_name = receiver.stream_names[test_beam]
        pdf_report.detail(f"Using beam {test_beam_name} as the test beam.")

        source_indices = receiver.source_indices[test_beam]
        input_pos = source_indices.index(input_idx)
        weights = [0.0] * len(source_indices)
        weights[input_pos] = 1.0
        inv_weights = [1.0 - w for w in weights]
        await client.request("beam-weights", test_beam_name, *weights)
        pdf_report.detail(f"Set beam-weights for {test_beam_name} to {weights}")
        for stream_name in receiver.stream_names:
            if stream_name != test_beam_name:
                await client.request("beam-weights", stream_name, *inv_weights)
                pdf_report.detail(f"Set beam-weights for {stream_name} to {inv_weights}")

        timestamp, data = await receiver.next_complete_chunk()
        pdf_report.detail(f"Received chunk with timestamp {timestamp}.")
        data = data.astype(np.float32).view(np.complex64)[..., 0]  # Convert to complex64
        with check:
            # Should be much larger than 20.0, but this is enough to reject
            # noise and spectral leakage.
            assert np.all(np.abs(data[test_beam, channel]) > 20.0)
            pdf_report.detail(f"Tone found in channel {channel}.")
        # Zero out the tone so that we can check that everything else is empty.
        data[test_beam, channel] = 0

        with check:
            assert np.all(np.abs(data[test_beam, channel]) < 2.0)
            pdf_report.detail("All other data is close to zero.")<|MERGE_RESOLUTION|>--- conflicted
+++ resolved
@@ -48,12 +48,7 @@
 
     rng = np.random.default_rng()
     channels = rng.integers(1, receiver.n_chans, size=2)
-<<<<<<< HEAD
-    channel_width = receiver.bandwidth / receiver.n_chans
-    freqs = receiver.centre_freq + (channels - receiver.n_chans / 2) * channel_width
-=======
     freqs = receiver.channel_frequency(channels)
->>>>>>> 23d3a92e
     amplitude = 0.5  # Will probably saturate the PFB, but we don't care
     signals = f"cw({amplitude}, {freqs[0]}); cw({amplitude}, {freqs[1]});"
 
