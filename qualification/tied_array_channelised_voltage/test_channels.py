--- conflicted
+++ resolved
@@ -48,13 +48,7 @@
 
     pdf_report.step("Configure dsim")
     amplitude = 0.05
-<<<<<<< HEAD
-    freqs = [
-        (c - receiver.n_chans / 2) / receiver.n_chans * receiver.bandwidth + receiver.centre_freq for c in channels
-    ]
-=======
     freqs = [receiver.channel_frequency(c) for c in channels]
->>>>>>> 23d3a92e
     signal = " + ".join(f"cw({amplitude}, {freq})" for freq in freqs)
     await cbf.dsim_clients[0].request("signals", f"common = {signal}; common; common;")
 
