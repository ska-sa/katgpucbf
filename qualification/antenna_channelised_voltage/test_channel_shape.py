################################################################################
# Copyright (c) 2022, National Research Foundation (SARAO)
#
# Licensed under the BSD 3-Clause License (the "License"); you may not use
# this file except in compliance with the License. You may obtain a copy
# of the License at
#
#   https://opensource.org/licenses/BSD-3-Clause
#
# Unless required by applicable law or agreed to in writing, software
# distributed under the License is distributed on an "AS IS" BASIS,
# WITHOUT WARRANTIES OR CONDITIONS OF ANY KIND, either express or implied.
# See the License for the specific language governing permissions and
# limitations under the License.
################################################################################

"""Channel shape tests."""

from typing import Tuple

import numpy as np
from matplotlib.figure import Figure
from numpy.typing import ArrayLike

from .. import BaselineCorrelationProductsReceiver, CorrelatorRemoteControl
from ..reporter import Reporter
from . import compute_hdr_spectra


def _cutoff_interp(x0: float, y0: float, x1: float, y1: float, cutoff: float) -> float:
    """Compute x value where a line crosses a y value (by linear interpolation)."""
    return x0 + (x1 - x0) * (cutoff - y0) / (y1 - y0)


def cutoff_bandwidth(data: np.ndarray, cutoff: float, step: float) -> float:
    """Measure width of the response at a given power level.

    Estimate the width of the region where `data` is above `cutoff`. If the
    cutoff is crossed multiple times, the distance between the two most extreme
    values is used.

    The return value is in unit of channels, but the `data` may have sub-channel
    resolution, with a step of `step` channels between samples.
    """
    above = np.nonzero(data >= cutoff)[0]
    assert len(above) > 0
    # Minimum and maximum index that contain data above the cutoff
    left = above[0]
    right = above[-1]
    # Use linear interpolation to find fractional index values where the
    # cutoff is crossed.
    if left > 0:
        left = _cutoff_interp(left - 1, data[left - 1], left, data[left], cutoff)
    if right < len(data) - 1:
        right = _cutoff_interp(right + 1, data[right + 1], right, data[right], cutoff)
    return (right - left) * step  # Scale from indices to channels


async def test_channel_shape(
    correlator: CorrelatorRemoteControl,
    receive_baseline_correlation_products: BaselineCorrelationProductsReceiver,
    pdf_report: Reporter,
    expect,
) -> None:
    r"""Test the shape of the response to a single channel.

    Requirements verified:

    CBF-REQ-0126
        The CBF shall perform channelisation such that the 53 dB attenuation bandwidth
        is :math:`\le 2\times` (twice) the pass band width.
    """
    receiver = receive_baseline_correlation_products
    # Arbitrary channel, not too near the edges
    base_channel = receiver.n_chans // 3
    resolution = 128  # Number of samples per channel
    offsets = np.arange(resolution) / resolution - 0.5
    amplitude = 0.99  # dsim amplitude, relative to the maximum (<1.0 to avoid clipping after dithering)
    gain_step = 100.0
    iterations = 3

    async def samples(offsets: ArrayLike) -> Tuple[np.ndarray, np.ndarray, np.ndarray]:
        """Measure response when frequency is offset from channel centre.

        Parameters
        ----------
        offset
            Offset of the frequency, in units of channels
        """
        rel_freq = base_channel - np.asarray(offsets)
        hdr_data, peak_data_hist, peak_chan_hist = await compute_hdr_spectra(
            correlator=correlator,
            receiver=receiver,
            iterations=iterations,
            gain_step=gain_step,
            amplitude=amplitude,
            selected_channels=rel_freq,
            pdf_report=pdf_report,
        )

        # Flatten to 1D (Fortran order so that offset is fastest-varying axis)
<<<<<<< HEAD
        hdr_data = hdr_data.ravel(order="F")
        # Slice out 5 channels, centred on the chosen one
        hdr_data = hdr_data[(base_channel - 2) * resolution : (base_channel + 3) * resolution + 1]
        return hdr_data, peak_data_hist, peak_chan_hist
=======
        data = data.ravel(order="F")
        return data
>>>>>>> cf142223

    pdf_report.step("Measure channel shape.")
    hdr_data, peak_data, _ = await samples(offsets)
    hdr_data = hdr_data.astype(np.float64)

    peak = np.max(peak_data)
    rms_voltage = np.sqrt(peak / receiver.n_spectra_per_acc)
    pdf_report.detail(f"Peak power is {int(peak)} (RMS voltage {rms_voltage:.3f}).")

    # The maximum is to avoid errors when data is 0
    db = 10 * np.log10(np.maximum(hdr_data, 1e-100) / peak)
    # Slice out 5 channels, centred on the chosen one
    db_plot = db[(base_channel - 2) * resolution : (base_channel + 3) * resolution + 1]
    x = np.linspace(-2.5, 2.5, len(db_plot))

    for xticks, ymin, title in [
        (np.arange(-2.5, 2.6, 0.5), -100, "Channel response"),
        (np.arange(-0.5, 0.55, 0.1), -1.5, "Channel response (zoomed)"),
    ]:
        fig = Figure()
        ax = fig.subplots()
        # pgfplots seems to struggle if data is too far outside ylim
        ax.plot(x, np.maximum(db_plot, ymin - 10))
        ax.set_title(title)
        ax.set_xlabel("Channel")
        ax.set_ylabel("dB")
        ax.set_xticks(xticks)
        ax.set_xlim(xticks[0], xticks[-1])
        ax.set_ylim(ymin, 0)

        for y in [-3, -53]:
            if ymin < y:
                ax.axhline(y, dashes=(1, 1), color="black")
                ax.annotate(f"{y} dB", (xticks[-1], y), horizontalalignment="right", verticalalignment="top")
        # tikzplotlib.clean_figure doesn't like data outside the ylim at all
        pdf_report.figure(
            fig, clean_figure=False, tikzplotlib_kwargs=dict(axis_width=r"0.8\textwidth", axis_height=r"0.5\textwidth")
        )

    pdf_report.step("Check attenuation bandwidth.")
    width_3db = cutoff_bandwidth(db, -3, 1 / resolution)
    width_53db = cutoff_bandwidth(db, -53, 1 / resolution)
    pdf_report.detail(f"-3 dB bandwidth is {width_3db:.3f} channels.")
    pdf_report.detail(
        f"-53 dB bandwidth is {width_53db:.3f} channels ({width_53db / width_3db:.3f}x the pass bandwidth)."
    )
    expect(width_53db <= 2 * width_3db)<|MERGE_RESOLUTION|>--- conflicted
+++ resolved
@@ -24,7 +24,7 @@
 
 from .. import BaselineCorrelationProductsReceiver, CorrelatorRemoteControl
 from ..reporter import Reporter
-from . import compute_hdr_spectra
+from . import sample_tone_response_hdr
 
 
 def _cutoff_interp(x0: float, y0: float, x1: float, y1: float, cutoff: float) -> float:
@@ -79,7 +79,7 @@
     gain_step = 100.0
     iterations = 3
 
-    async def samples(offsets: ArrayLike) -> Tuple[np.ndarray, np.ndarray, np.ndarray]:
+    async def sample(offsets: ArrayLike) -> Tuple[np.ndarray, np.ndarray, np.ndarray]:
         """Measure response when frequency is offset from channel centre.
 
         Parameters
@@ -88,29 +88,23 @@
             Offset of the frequency, in units of channels
         """
         rel_freq = base_channel - np.asarray(offsets)
-        hdr_data, peak_data_hist, peak_chan_hist = await compute_hdr_spectra(
+        pdf_report.detail(f"Collect power measurements ({resolution} per channel).")
+        hdr_data, peak_data_hist, peak_chan_hist = await sample_tone_response_hdr(
             correlator=correlator,
             receiver=receiver,
             iterations=iterations,
             gain_step=gain_step,
             amplitude=amplitude,
-            selected_channels=rel_freq,
+            rel_freqs=rel_freq,
             pdf_report=pdf_report,
         )
 
         # Flatten to 1D (Fortran order so that offset is fastest-varying axis)
-<<<<<<< HEAD
         hdr_data = hdr_data.ravel(order="F")
-        # Slice out 5 channels, centred on the chosen one
-        hdr_data = hdr_data[(base_channel - 2) * resolution : (base_channel + 3) * resolution + 1]
         return hdr_data, peak_data_hist, peak_chan_hist
-=======
-        data = data.ravel(order="F")
-        return data
->>>>>>> cf142223
 
     pdf_report.step("Measure channel shape.")
-    hdr_data, peak_data, _ = await samples(offsets)
+    hdr_data, peak_data, _ = await sample(offsets)
     hdr_data = hdr_data.astype(np.float64)
 
     peak = np.max(peak_data)
