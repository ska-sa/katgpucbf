--- conflicted
+++ resolved
@@ -122,12 +122,7 @@
     for i in range(0, len(receiver.input_labels), 2):
         corrs.append(receiver.bls_ordering.index((receiver.input_labels[i], receiver.input_labels[i + 1])))
 
-<<<<<<< HEAD
-    channel_width = receiver.bandwidth / receiver.n_chans
-    freqs = receiver.centre_freq + (np.asarray(rel_freqs) - receiver.n_chans / 2) * channel_width
-=======
     freqs = receiver.channel_frequency(np.asarray(rel_freqs))
->>>>>>> 23d3a92e
     amplitude = np.asarray(amplitude)
     out_shape = np.broadcast_shapes(freqs.shape, amplitude.shape) + (receiver.n_chans,)
     out = np.empty(out_shape, np.float64)
