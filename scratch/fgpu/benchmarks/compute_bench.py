#!/usr/bin/env python3

################################################################################
# Copyright (c) 2022-2024, National Research Foundation (SARAO)
#
# Licensed under the BSD 3-Clause License (the "License"); you may not use
# this file except in compliance with the License. You may obtain a copy
# of the License at
#
#   https://opensource.org/licenses/BSD-3-Clause
#
# Unless required by applicable law or agreed to in writing, software
# distributed under the License is distributed on an "AS IS" BASIS,
# WITHOUT WARRANTIES OR CONDITIONS OF ANY KIND, either express or implied.
# See the License for the specific language governing permissions and
# limitations under the License.
################################################################################

import argparse

import numpy as np
from katsdpsigproc import accel

from katgpucbf import DIG_SAMPLE_BITS
from katgpucbf.fgpu.compute import ComputeTemplate, NarrowbandConfig
from katgpucbf.fgpu.engine import generate_ddc_weights, generate_pfb_weights
from katgpucbf.fgpu.main import DEFAULT_DDC_TAPS_RATIO


def main():  # noqa: C901
    parser = argparse.ArgumentParser()
    parser.add_argument("--taps", type=int, default=16)
    parser.add_argument("--recv-chunk-samples", type=int, default=32 * 1024 * 1024)
    parser.add_argument("--send-chunk-jones", type=int, default=8 * 1024 * 1024)
    parser.add_argument("--channels", type=int, default=32768)
    parser.add_argument("--spectra-per-heap", type=int, default=256)
    parser.add_argument("--dig-sample-bits", type=int, default=DIG_SAMPLE_BITS)
    parser.add_argument("--send-sample-bits", type=int, default=8, choices=[4, 8])
    parser.add_argument("--passes", type=int, default=1000)
    parser.add_argument("--ddc-taps", type=int)  # Default is computed from decimation
    parser.add_argument("--narrowband", action="store_true")
    parser.add_argument("--narrowband-decimation", type=int, default=8)
    parser.add_argument("--kernel", choices=["all", "ddc", "pfb_fir", "fft", "postproc"], default="all")
    parser.add_argument(
        "--sem",
        type=int,
        metavar="N",
        help="Measure after every N iterations to estimate SEM (standard error in the mean)",
    )
    args = parser.parse_args()
    if args.ddc_taps is None:
        args.ddc_taps = DEFAULT_DDC_TAPS_RATIO * args.narrowband_decimation
    if args.sem is not None:
        if args.sem <= 0:
            parser.error("--sem must be positive")
        if args.passes % args.sem != 0:
            parser.error("--sem must divide into --passes")

    rng = np.random.default_rng(seed=1)
    context = accel.create_some_context(device_filter=lambda device: device.is_cuda)
    with context:
        if args.narrowband:
            narrowband_config = NarrowbandConfig(
                decimation=args.narrowband_decimation,
                mix_frequency=0.25,
                weights=generate_ddc_weights(args.ddc_taps, args.narrowband_decimation, 0.005),
            )
            spectra_samples = 2 * args.channels * args.narrowband_decimation
            window = args.taps * spectra_samples + args.ddc_taps - args.narrowband_decimation
        else:
            narrowband_config = None
            spectra_samples = 2 * args.channels
            window = args.taps * spectra_samples
        template = ComputeTemplate(
            context, args.taps, args.channels, args.dig_sample_bits, args.send_sample_bits, narrowband=narrowband_config
        )
        command_queue = context.create_tuning_command_queue()
<<<<<<< HEAD
        out_spectra = accel.roundup(args.dst_chunk_jones // args.channels, args.spectra_per_batch)
        frontend_spectra = min(args.src_chunk_samples // spectra_samples, out_spectra)
=======
        out_spectra = accel.roundup(args.send_chunk_jones // args.channels, args.spectra_per_heap)
        frontend_spectra = min(args.recv_chunk_samples // spectra_samples, out_spectra)
>>>>>>> 6e5cf713
        extra_samples = window - spectra_samples
        fn = template.instantiate(
            command_queue,
            samples=args.recv_chunk_samples + extra_samples,
            spectra=out_spectra,
            spectra_per_batch=args.spectra_per_batch,
        )
        fn.ensure_all_bound()

        h_weights = fn.buffer("weights").empty_like()
        h_weights[:] = generate_pfb_weights(2 * args.channels, args.taps, 1.0)
        fn.buffer("weights").set(command_queue, h_weights)

        h_gains = fn.buffer("gains").empty_like()
        h_gains[:] = 1
        fn.buffer("gains").set(command_queue, h_gains)

        buf = fn.buffer("in")
        h_data = buf.empty_like()
        assert h_data.dtype == np.uint8
        h_data[:] = rng.integers(0, 256, size=h_data.shape, dtype=np.uint8)
        buf.set(command_queue, h_data)

        # Fill these with zeros just to ensure performance isn't affected
        # by stray NaNs and the like.
        for name in ["fine_delay", "phase"]:
            fn.buffer(name).zero(command_queue)

        def run_ddc():
            fn.ddc()

        def run_pfb_fir():
            fn.pfb_fir.spectra = frontend_spectra
            fn.pfb_fir()

        def run_fft():
            fn.fft()

        def run_postproc():
            fn.postproc()

        def run_all():
            if args.narrowband:
                fn.run_ddc(fn.buffer("in"), 0)
                fn.run_narrowband_frontend([0, 0], 0, frontend_spectra)
            else:
                fn.run_wideband_frontend(
                    fn.buffer("in"),
                    fn.buffer("dig_total_power"),
                    [0, 0],
                    0,
                    frontend_spectra,
                )
            fn.run_backend(fn.buffer("out"), fn.buffer("saturated"))

        run = locals()[f"run_{args.kernel}"]
        run()  # Warmup pass

        markers = [command_queue.enqueue_marker()]
        for i in range(args.passes):
            run()
            if args.sem is not None and (i + 1) % args.sem == 0:
                markers.append(command_queue.enqueue_marker())
        if args.sem is None:
            markers.append(command_queue.enqueue_marker())
        command_queue.finish()
        average = markers[-1].time_since(markers[0]) / args.passes
        if args.sem is not None:
            times = []
            for i in range(1, len(markers)):
                times.append(markers[i].time_since(markers[i - 1]))
            # Standard error in the mean of elements of times
            measure_sem = np.std(times, ddof=1) / np.sqrt(len(times))
            # Standard error in `average`
            sem = measure_sem / args.sem
            print(f"{average * 1000:.5f} ± {sem * 1000:.5f} ms")
        else:
            print(f"{average * 1000:.5f} ms")


if __name__ == "__main__":
    main()<|MERGE_RESOLUTION|>--- conflicted
+++ resolved
@@ -75,13 +75,8 @@
             context, args.taps, args.channels, args.dig_sample_bits, args.send_sample_bits, narrowband=narrowband_config
         )
         command_queue = context.create_tuning_command_queue()
-<<<<<<< HEAD
-        out_spectra = accel.roundup(args.dst_chunk_jones // args.channels, args.spectra_per_batch)
-        frontend_spectra = min(args.src_chunk_samples // spectra_samples, out_spectra)
-=======
-        out_spectra = accel.roundup(args.send_chunk_jones // args.channels, args.spectra_per_heap)
+        out_spectra = accel.roundup(args.send_chunk_jones // args.channels, args.spectra_per_batch)
         frontend_spectra = min(args.recv_chunk_samples // spectra_samples, out_spectra)
->>>>>>> 6e5cf713
         extra_samples = window - spectra_samples
         fn = template.instantiate(
             command_queue,
