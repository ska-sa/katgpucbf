--- conflicted
+++ resolved
@@ -5,17 +5,13 @@
 -- specified in the ICD. If the SPEAD header says there's another number of
 -- item fields, then this will be ignored.
 
-<<<<<<< HEAD
 -- To install, open your copy of Wireshark and go Help -> About -> Folders ->
 -- Personal LUA Plugins, then paste this file into that directory, and either
 -- restart Wireshark or press Ctrl+Shift+L to re-load the LUA plugins. Any
 -- pcap files that you have open will be re-parsed then.
 -- I used spead2's mcdump utility to capture the files used for this exercise.
 
-spead_proto = Proto("SPEAD","Spead Protocol")
-=======
 spead_proto = Proto("SPEAD","SPEAD Protocol")
->>>>>>> 5b2005a2
 
 -- Best way to understand these fields is to look at the original SPEAD spec
 -- (2010 document on CASPER wiki) along with the data subscribers ICD
